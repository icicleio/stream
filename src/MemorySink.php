<?php

/*
 * This file is part of the stream package for Icicle, a library for writing asynchronous code in PHP.
 *
 * @copyright 2014-2015 Aaron Piotrowski. All rights reserved.
 * @license MIT See the LICENSE file that was distributed with this source code for more information.
 */

namespace Icicle\Stream;

<<<<<<< HEAD
use Icicle\Stream\Exception\{
    InvalidArgumentError,
    OutOfBoundsException,
    UnreadableException,
    UnseekableException,
    UnwritableException
};
=======
use Icicle\Exception\InvalidArgumentError;
use Icicle\Stream\Exception\OutOfBoundsException;
use Icicle\Stream\Exception\UnreadableException;
use Icicle\Stream\Exception\UnseekableException;
use Icicle\Stream\Exception\UnwritableException;
>>>>>>> 66e91d53

/**
 * Acts as a buffered sink with a seekable read/write pointer. All data written to the sink remains in the sink. The
 * read/write pointer may be moved anywhere within the buffered sink using seek(). The current position of the pointer
 * may be determined with tell(). Since all data remains in the sink, the entire length of the sink is available with
 * getLength().
 */
class MemorySink implements DuplexStream, SeekableStream
{
    /**
     * @var bool
     */
    private $open = true;

    /**
     * @var bool
     */
    private $writable = true;

    /**
     * @var \Icicle\Stream\Structures\Buffer
     */
    private $buffer;

    /**
     * @var \Icicle\Stream\Structures\BufferIterator
     */
    private $iterator;

    /**
     * Initializes a sink with the given data.
     *
     * @param string $data
     */
    public function __construct(string $data = '')
    {
        $this->buffer = new Structures\Buffer($data);
        $this->iterator = $this->buffer->getIterator();
    }

    /**
     * {@inheritdoc}
     */
    public function isOpen(): bool
    {
        return $this->open;
    }

    /**
     * {@inheritdoc}
     */
    public function close()
    {
        $this->open = false;
        $this->writable = false;
    }

    /**
     * {@inheritdoc}
     */
    public function isReadable(): bool
    {
        return $this->isOpen() && $this->iterator->valid();
    }

    /**
     * {@inheritdoc}
     */
    public function read(int $length = 0, string $byte = null, float $timeout = 0): \Generator
    {
        if (!$this->isReadable()) {
            throw new UnreadableException('The stream is no longer readable.');
        }

        if (0 > $length) {
            throw new InvalidArgumentError('The length should be a positive integer.');
        }

        $byte = strlen($byte) ? $byte[0] : null;

        if (null !== $byte) {
            $data = '';
            $i = 0;
            do {
                $char = $this->iterator->current();
                $this->iterator->next();
                $data .= $char;
            } while ($char !== $byte && (0 === $length || ++$i < $length) && $this->iterator->valid());

            return $data;
        }

        if (0 === $length) {
            $length = $this->buffer->getLength();
        }

        $position = $this->iterator->key();
        $data = $this->buffer->peek($length, $position);
        $position = $length + $position;

        if ($position > $this->buffer->getLength()) {
            $position = $this->buffer->getLength();
        }

        $this->iterator->seek($position);

        return $data;

        yield; // Unreachable, but makes the method a coroutine.
    }

    /**
     * {@inheritdoc}
     */
    public function isWritable(): bool
    {
        return $this->writable;
    }

    /**
     * {@inheritdoc}
     */
    public function write(string $data, float $timeout = 0): \Generator
    {
        return $this->send($data, $timeout, false);
    }

    /**
     * {@inheritdoc}
     */
    public function end(string $data = '', float $timeout = 0): \Generator
    {
        return $this->send($data, $timeout, true);
    }

    /**
     * @coroutine
     *
     * @param string $data
     * @param float|int $timeout
     * @param bool $end
     *
     * @return \Generator
     *
     * @throws \Icicle\Stream\Exception\UnwritableException If the stream is no longer writable.
     */
    protected function send(string $data, float $timeout = 0, bool $end = false): \Generator
    {
        if (!$this->isWritable()) {
            throw new UnwritableException('The stream is no longer writable.');
        }

        if ($end) {
            $this->writable = false;
        }

        $length = strlen($data);

        if (!$this->iterator->valid()) {
            $this->buffer->push($data);
        } else {
            $this->iterator->insert($data);
        }

        $this->iterator->seek($this->iterator->key() + $length);

        return $length;

        yield; // Unreachable, but makes the method a coroutine.
    }

    /**
     * {@inheritdoc}
     */
    public function seek(int $offset, int $whence = SEEK_SET, float $timeout = 0): \Generator
    {
        if (!$this->isOpen()) {
            throw new UnseekableException('The stream is no longer seekable.');
        }

        $offset = (int) $offset;

        switch ($whence) {
            case SEEK_SET:
                break;

            case SEEK_CUR:
                $offset += $this->tell();
                break;

            case SEEK_END:
                $offset += $this->getLength();
                break;

            default:
                throw new InvalidArgumentError('Invalid value for whence. Use SEEK_SET, SEEK_CUR, or SEEK_END.');
        }

        if (0 > $offset || $this->buffer->getLength() < $offset) {
            throw new OutOfBoundsException(sprintf('Invalid offset: %s.', $offset));
        }

        $this->iterator->seek($offset);

        return $offset;

        yield; // Unreachable, but makes the method a coroutine.
    }

    /**
     * {@inheritdoc}
     */
    public function tell(): int
    {
        return $this->iterator->key();
    }

    /**
     * {@inheritdoc}
     */
    public function getLength(): int
    {
        return $this->buffer->getLength();
    }
}<|MERGE_RESOLUTION|>--- conflicted
+++ resolved
@@ -9,21 +9,13 @@
 
 namespace Icicle\Stream;
 
-<<<<<<< HEAD
+use Icicle\Exception\InvalidArgumentError;
 use Icicle\Stream\Exception\{
-    InvalidArgumentError,
     OutOfBoundsException,
     UnreadableException,
     UnseekableException,
     UnwritableException
 };
-=======
-use Icicle\Exception\InvalidArgumentError;
-use Icicle\Stream\Exception\OutOfBoundsException;
-use Icicle\Stream\Exception\UnreadableException;
-use Icicle\Stream\Exception\UnseekableException;
-use Icicle\Stream\Exception\UnwritableException;
->>>>>>> 66e91d53
 
 /**
  * Acts as a buffered sink with a seekable read/write pointer. All data written to the sink remains in the sink. The

<?php

/*
 * This file is part of the stream package for Icicle, a library for writing asynchronous code in PHP.
 *
 * @copyright 2015 Aaron Piotrowski. All rights reserved.
 * @license MIT See the LICENSE file that was distributed with this source code for more information.
 */

namespace Icicle\Stream\Pipe;

<<<<<<< HEAD
use Icicle\Awaitable\{Delayed, Exception\TimeoutException};
=======
use Icicle\Awaitable\Delayed;
use Icicle\Awaitable\Exception\TimeoutException;
>>>>>>> 74240844
use Icicle\Exception\InvalidArgumentError;
use Icicle\Loop;
use Icicle\Loop\Watcher\Io;
use Icicle\Stream\Exception\{FailureException, UnreadableException};
use Icicle\Stream\{ReadableStream, StreamResource};
use Throwable;

class ReadablePipe extends StreamResource implements ReadableStream
{
    /**
     * Queue to hold \Icicle\Awaitable\Delayed objects.
     *
     * @var \SplQueue
     */
    private $queue;

    /**
     * @var bool
     */
    private $readable = true;

    /**
     * @var \Icicle\Loop\Watcher\Io
     */
    private $poll;

    /**
     * @var \Closure
     */
    private $onCancelled;

    /**
     * @var string
     */
    private $buffer = '';

    /**
     * @param resource $resource Stream resource.
     * @param bool $autoClose True to close the resource on destruct, false to leave it open.
     */
    public function __construct($resource, bool $autoClose = true)
    {
        parent::__construct($resource, $autoClose);

        stream_set_read_buffer($resource, 0);
        stream_set_chunk_size($resource, self::CHUNK_SIZE);

        $this->queue = new \SplQueue();
        $this->poll = $this->createPoll($resource, $this->queue);

        $this->onCancelled = function () {
            $this->poll->cancel();
            $this->queue->shift();
        };
    }

    /**
     * Frees resources associated with this object from the loop.
     */
    public function __destruct()
    {
        parent::__destruct();
        $this->free();
    }

    /**
     * {@inheritdoc}
     */
    public function close()
    {
        parent::close();
        $this->free();
    }

    /**
     * Frees all resources used by the writable stream.
     */
    private function free()
    {
        $this->readable = false;

        $this->poll->free();

        while (!$this->queue->isEmpty()) {
            /** @var \Icicle\Awaitable\Delayed $delayed */
            $delayed = $this->queue->shift();
            $delayed->resolve();
        }
    }

    /**
     * {@inheritdoc}
     */
    public function read(int $length = 0, string $byte = null, float $timeout = 0): \Generator
    {
        while (!$this->queue->isEmpty()) {
            /** @var \Icicle\Awaitable\Delayed $delayed */
            $delayed = $this->queue->bottom();
            yield $delayed; // Wait for previous read to complete.
        }

        if (!$this->isReadable()) {
            throw new UnreadableException('The stream is no longer readable.');
        }

        if (0 > $length) {
            throw new InvalidArgumentError('The length must be a non-negative integer.');
        }

        if (0 === $length) {
            $length = self::CHUNK_SIZE;
        }

        $byte = strlen($byte) ? $byte[0] : null;

        $resource = $this->getResource();

        while ('' === ($data = $this->fetch($resource, $length, $byte))) {
            if ($this->eof($resource)) { // Close only if no data was read and at EOF.
                $this->free();
                break; // Resolve with empty string on EOF.
            }

            $this->queue->push($delayed = new Delayed($this->onCancelled));
            $this->poll->listen($timeout);

<<<<<<< HEAD
            try {
                yield $delayed;
            } catch (Throwable $exception) {
                if ($this->poll->isPending()) {
                    $this->poll->cancel();
                    $this->queue->shift();
                }
                throw $exception;
            }
=======
            yield $delayed;
>>>>>>> 74240844
        }

        return $data;
    }

    /**
     * @coroutine
     *
     * Returns a coroutine fulfilled when there is data available to read in the internal stream buffer. Note that
     * this method does not consider data that may be available in the internal buffer. This method can be used to
     * implement functionality that uses the stream socket resource directly.
     *
     * @param float|int $timeout Number of seconds until the returned coroutine is rejected with a TimeoutException
     *     if no data is received. Use 0 for no timeout.
     *
     * @return \Generator
     *
     * @resolve string Empty string.
     *
     * @throws \Icicle\Awaitable\Exception\TimeoutException If the operation times out.
     * @throws \Icicle\Stream\Exception\FailureException If the stream buffer is not empty.
     * @throws \Icicle\Stream\Exception\UnreadableException If the stream is no longer readable.
     * @throws \Icicle\Stream\Exception\ClosedException If the stream has been closed.
     */
    public function poll(float $timeout = 0): \Generator
    {
        while (!$this->queue->isEmpty()) {
            /** @var \Icicle\Awaitable\Delayed $delayed */
            $delayed = $this->queue->bottom();
            yield $delayed; // Wait for previous read to complete.
        }

        if (!$this->isReadable()) {
            throw new UnreadableException('The stream is no longer readable.');
        }

        if ('' !== $this->buffer) {
            throw new FailureException('Stream buffer is not empty. Perform another read before polling.');
        }

        $this->queue->push($delayed = new Delayed($this->onCancelled));
        $this->poll->listen($timeout);

<<<<<<< HEAD
        try {
            yield $delayed;
        } catch (Throwable $exception) {
            if ($this->poll->isPending()) {
                $this->poll->cancel();
                $this->queue->shift();
            }
            throw $exception;
        }
=======
        yield $delayed;
>>>>>>> 74240844

        if ('' !== $this->buffer) {
            throw new FailureException('Data unshifted to stream buffer while polling.');
        }

        return ''; // Resolve with empty string.
    }

    /**
     * Shifts the given data back to the front of the stream and will be the first bytes returned from any pending or
     * subsequent read.
     *
     * @param string $data
     */
    public function unshift(string $data)
    {
        $this->buffer = $data . $this->buffer;

        if (!$this->queue->isEmpty()) {
            /** @var \Icicle\Awaitable\Delayed $delayed */
            $delayed = $this->queue->shift();
            $delayed->resolve();
            $this->poll->cancel();
        }
    }

    /**
     * {@inheritdoc}
     */
    public function isReadable(): bool
    {
        return $this->readable;
    }

    /**
     * {@inheritdoc}
     *
     * @param float|int $timeout Timeout for poll if a read was pending.
     */
    public function rebind(float $timeout = 0)
    {
        $pending = $this->poll->isPending();
        $this->poll->free();

        $this->poll = $this->createPoll($this->getResource(), $this->queue);

        if ($pending) {
            $this->poll->listen($timeout);
        }
    }

    /**
     * Reads data from the stream socket resource based on set length and read-to byte.
     *
     * @param resource $resource
     * @param int $length
     * @param string|null $byte
     *
     * @return string
     */
    private function fetch($resource, int $length = self::CHUNK_SIZE, string $byte = null): string
    {
        $remaining = $length;

        if (('' === $this->buffer || 0 < ($remaining -= strlen($this->buffer))) && is_resource($resource)) {
            $this->buffer .= fread($resource, $remaining);
        }

        if (null === $byte || false === ($position = strpos($this->buffer, $byte))) {
            if (strlen($this->buffer) <= $length) {
                $data = $this->buffer;
                $this->buffer = '';
                return $data;
            }

            $position = $length;
        } else {
            ++$position; // Include byte in result.
        }

        $data = (string) substr($this->buffer, 0, $position);
        $this->buffer = (string) substr($this->buffer, $position);
        return $data;
    }

    /**
     * @param resource $resource
     *
     * @return bool
     */
    private function eof($resource): bool
    {
        return (!is_resource($resource) || feof($resource)) && '' === $this->buffer;
    }

    /**
     * @param resource $resource
     * @param \SplQueue $queue
     *
     * @return \Icicle\Loop\Watcher\Io
     */
    private function createPoll($resource, \SplQueue $queue): Io
    {
        return Loop\poll($resource, static function ($resource, bool $expired) use ($queue) {
            /** @var \Icicle\Awaitable\Delayed $delayed */
            $delayed = $queue->shift();

            if ($expired) {
                $delayed->reject(new TimeoutException('The connection timed out.'));
                return;
            }

            $delayed->resolve();
        });
    }
}<|MERGE_RESOLUTION|>--- conflicted
+++ resolved
@@ -9,18 +9,12 @@
 
 namespace Icicle\Stream\Pipe;
 
-<<<<<<< HEAD
 use Icicle\Awaitable\{Delayed, Exception\TimeoutException};
-=======
-use Icicle\Awaitable\Delayed;
-use Icicle\Awaitable\Exception\TimeoutException;
->>>>>>> 74240844
 use Icicle\Exception\InvalidArgumentError;
 use Icicle\Loop;
 use Icicle\Loop\Watcher\Io;
 use Icicle\Stream\Exception\{FailureException, UnreadableException};
 use Icicle\Stream\{ReadableStream, StreamResource};
-use Throwable;
 
 class ReadablePipe extends StreamResource implements ReadableStream
 {
@@ -141,19 +135,7 @@
             $this->queue->push($delayed = new Delayed($this->onCancelled));
             $this->poll->listen($timeout);
 
-<<<<<<< HEAD
-            try {
-                yield $delayed;
-            } catch (Throwable $exception) {
-                if ($this->poll->isPending()) {
-                    $this->poll->cancel();
-                    $this->queue->shift();
-                }
-                throw $exception;
-            }
-=======
             yield $delayed;
->>>>>>> 74240844
         }
 
         return $data;
@@ -197,19 +179,7 @@
         $this->queue->push($delayed = new Delayed($this->onCancelled));
         $this->poll->listen($timeout);
 
-<<<<<<< HEAD
-        try {
-            yield $delayed;
-        } catch (Throwable $exception) {
-            if ($this->poll->isPending()) {
-                $this->poll->cancel();
-                $this->queue->shift();
-            }
-            throw $exception;
-        }
-=======
         yield $delayed;
->>>>>>> 74240844
 
         if ('' !== $this->buffer) {
             throw new FailureException('Data unshifted to stream buffer while polling.');

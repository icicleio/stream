<?php

/*
 * This file is part of the stream package for Icicle, a library for writing asynchronous code in PHP.
 *
 * @copyright 2015 Aaron Piotrowski. All rights reserved.
 * @license MIT See the LICENSE file that was distributed with this source code for more information.
 */

namespace Icicle\Stream\Pipe;

use Icicle\Awaitable\{Delayed, Exception\TimeoutException};
use Icicle\Exception\InvalidArgumentError;
use Icicle\Loop;
<<<<<<< HEAD
use Icicle\Loop\Watcher\Io;
use Icicle\Stream\Exception\{BusyError, FailureException, UnreadableException};
use Icicle\Stream\{ReadableStream, StreamResource};
use Throwable;
=======
use Icicle\Stream\Exception\FailureException;
use Icicle\Stream\Exception\UnreadableException;
use Icicle\Stream\ReadableStream;
use Icicle\Stream\StreamResource;
>>>>>>> 4cd56af2

class ReadablePipe extends StreamResource implements ReadableStream
{
    /**
     * @var \Icicle\Awaitable\Delayed|null
     */
    private $delayed;

    /**
     * @var \Icicle\Loop\Watcher\Io
     */
    private $poll;

    /**
     * @var string
     */
    private $buffer = '';

    /**
     * @param resource $resource Stream resource.
     */
    public function __construct($resource)
    {
        parent::__construct($resource);

        stream_set_read_buffer($resource, 0);
        stream_set_chunk_size($resource, self::CHUNK_SIZE);

        $this->poll = $this->createPoll();
    }

    /**
     * {@inheritdoc}
     */
    public function close()
    {
        $this->free();
    }

    /**
     * Frees all resources used by the writable stream.
     *
     * @param \Throwable|null $exception
     */
    private function free(Throwable $exception = null)
    {
        parent::close();

        $this->poll->free();

        if (null !== $this->delayed) {
            $this->delayed->resolve('');
        }
    }

    /**
     * {@inheritdoc}
     */
    public function read(int $length = 0, string $byte = null, float $timeout = 0): \Generator
    {
        while (null !== $this->delayed) {
            yield $this->delayed; // Wait for previous read to complete.
        }

        if (!$this->isReadable()) {
            throw new UnreadableException('The stream is no longer readable.');
        }

        if (0 > $length) {
            throw new InvalidArgumentError('The length must be a non-negative integer.');
        }

        if (0 === $length) {
            $length = self::CHUNK_SIZE;
        }

        $byte = strlen($byte) ? $byte[0] : null;

        $resource = $this->getResource();

        while ('' === ($data = $this->fetch($resource, $length, $byte))) {
            if ($this->eof($resource)) { // Close only if no data was read and at EOF.
                $this->close();
                return $data; // Resolve with empty string on EOF.
            }

            $this->poll->listen($timeout);

            $this->delayed = new Delayed();

            try {
                yield $this->delayed;
            } catch (Throwable $exception) {
                $this->poll->cancel();
                throw $exception;
            } finally {
                $this->delayed = null;
            }
        }

        return $data;
    }

    /**
     * @coroutine
     *
     * Returns a coroutine fulfilled when there is data available to read in the internal stream buffer. Note that
     * this method does not consider data that may be available in the internal buffer. This method can be used to
     * implement functionality that uses the stream socket resource directly.
     *
     * @param float|int $timeout Number of seconds until the returned coroutine is rejected with a TimeoutException
     *     if no data is received. Use 0 for no timeout.
     *
     * @return \Generator
     *
     * @resolve string Empty string.
     *
     * @throws \Icicle\Awaitable\Exception\TimeoutException If the operation times out.
     * @throws \Icicle\Stream\Exception\FailureException If the stream buffer is not empty.
     * @throws \Icicle\Stream\Exception\UnreadableException If the stream is no longer readable.
     * @throws \Icicle\Stream\Exception\ClosedException If the stream has been closed.
     */
    public function poll(float $timeout = 0): \Generator
    {
        while (null !== $this->delayed) {
            yield $this->delayed; // Wait for previous read to complete.
        }

        if (!$this->isReadable()) {
            throw new UnreadableException('The stream is no longer readable.');
        }

        if ('' !== $this->buffer) {
            throw new FailureException('Stream buffer is not empty. Perform another read before polling.');
        }

        $this->poll->listen($timeout);

        $this->delayed = new Delayed();

        try {
            yield $this->delayed;
        } catch (Throwable $exception) {
            $this->poll->cancel();
            throw $exception;
        } finally {
            $this->delayed = null;
        }

<<<<<<< HEAD
        return '';
=======
        if ('' !== $this->buffer) {
            throw new FailureException('Data unshifted to stream buffer while polling.');
        }

        yield ''; // Resolve with empty string.
    }

    /**
     * Shifts the given data back to the front of the stream and will be the first bytes returned from any pending or
     * subsequent read.
     *
     * @param string $data
     */
    public function unshift($data)
    {
        $this->buffer = $data . $this->buffer;

        if (null !== $this->delayed) {
            $this->delayed->resolve($this->buffer);
            $this->poll->cancel();
        }
>>>>>>> 4cd56af2
    }

    /**
     * {@inheritdoc}
     */
    public function isReadable(): bool
    {
        return $this->isOpen();
    }

    /**
     * {@inheritdoc}
     *
     * @param float|int $timeout Timeout for poll if a read was pending.
     */
    public function rebind(float $timeout = 0)
    {
        $pending = $this->poll->isPending();
        $this->poll->free();

        $this->poll = $this->createPoll();

        if ($pending) {
            $this->poll->listen($timeout);
        }
    }

    /**
     * Reads data from the stream socket resource based on set length and read-to byte.
     *
     * @param resource $resource
     * @param int $length
     * @param string|null $byte
     *
     * @return string
     */
    private function fetch($resource, int $length = self::CHUNK_SIZE, string $byte = null): string
    {
        $remaining = $length;

        if (('' === $this->buffer || 0 < ($remaining -= strlen($this->buffer))) && is_resource($resource)) {
            $this->buffer .= fread($resource, $remaining);
        }

        if (null === $byte || false === ($position = strpos($this->buffer, $byte))) {
            if (strlen($this->buffer) <= $length) {
                $data = $this->buffer;
                $this->buffer = '';
                return $data;
            }

            $position = $length;
        } else {
            ++$position; // Include byte in result.
        }

        $data = (string) substr($this->buffer, 0, $position);
        $this->buffer = (string) substr($this->buffer, $position);
        return $data;
    }

    /**
     * @param resource $resource
     *
     * @return bool
     */
    private function eof($resource): bool
    {
        return (!is_resource($resource) || feof($resource)) && '' === $this->buffer;
    }

    /**
     * @return \Icicle\Loop\Watcher\Io
     */
    private function createPoll(): Io
    {
        return Loop\poll($this->getResource(), function ($resource, $expired) {
            if ($expired) {
                $this->delayed->reject(new TimeoutException('The connection timed out.'));
                return;
            }

            $this->delayed->resolve($this->buffer);
        });
    }
}<|MERGE_RESOLUTION|>--- conflicted
+++ resolved
@@ -12,17 +12,10 @@
 use Icicle\Awaitable\{Delayed, Exception\TimeoutException};
 use Icicle\Exception\InvalidArgumentError;
 use Icicle\Loop;
-<<<<<<< HEAD
 use Icicle\Loop\Watcher\Io;
-use Icicle\Stream\Exception\{BusyError, FailureException, UnreadableException};
+use Icicle\Stream\Exception\{FailureException, UnreadableException};
 use Icicle\Stream\{ReadableStream, StreamResource};
 use Throwable;
-=======
-use Icicle\Stream\Exception\FailureException;
-use Icicle\Stream\Exception\UnreadableException;
-use Icicle\Stream\ReadableStream;
-use Icicle\Stream\StreamResource;
->>>>>>> 4cd56af2
 
 class ReadablePipe extends StreamResource implements ReadableStream
 {
@@ -172,14 +165,11 @@
             $this->delayed = null;
         }
 
-<<<<<<< HEAD
-        return '';
-=======
         if ('' !== $this->buffer) {
             throw new FailureException('Data unshifted to stream buffer while polling.');
         }
 
-        yield ''; // Resolve with empty string.
+        return ''; // Resolve with empty string.
     }
 
     /**
@@ -188,7 +178,7 @@
      *
      * @param string $data
      */
-    public function unshift($data)
+    public function unshift(string $data)
     {
         $this->buffer = $data . $this->buffer;
 
@@ -196,7 +186,6 @@
             $this->delayed->resolve($this->buffer);
             $this->poll->cancel();
         }
->>>>>>> 4cd56af2
     }
 
     /**

--- conflicted
+++ resolved
@@ -45,7 +45,7 @@
      * @param resource $resource Stream resource.
      * @param bool $autoClose True to close the resource on destruct, false to leave it open.
      */
-    public function __construct($resource, $autoClose = true)
+    public function __construct($resource, bool $autoClose = true)
     {
         parent::__construct($resource, $autoClose);
 
@@ -76,15 +76,8 @@
 
     /**
      * Frees all resources used by the writable stream.
-<<<<<<< HEAD
-     *
-     * @param \Throwable|null $exception
-     */
-    private function free(Throwable $exception = null)
-=======
      */
     private function free()
->>>>>>> 2fe9b238
     {
         $this->readable = false;
 
@@ -126,31 +119,20 @@
 
         while ('' === ($data = $this->fetch($resource, $length, $byte))) {
             if ($this->eof($resource)) { // Close only if no data was read and at EOF.
-<<<<<<< HEAD
-                $this->close();
-                return $data; // Resolve with empty string on EOF.
-=======
                 $this->free();
                 break; // Resolve with empty string on EOF.
->>>>>>> 2fe9b238
             }
 
             $this->queue->push($delayed = new Delayed());
             $this->poll->listen($timeout);
 
             try {
-<<<<<<< HEAD
-                yield $this->delayed;
+                yield $delayed;
             } catch (Throwable $exception) {
-                $this->poll->cancel();
-=======
-                yield $delayed;
-            } catch (\Exception $exception) {
                 if ($this->poll->isPending()) {
                     $this->poll->cancel();
                     $this->queue->shift();
                 }
->>>>>>> 2fe9b238
                 throw $exception;
             }
         }
@@ -197,18 +179,12 @@
         $this->poll->listen($timeout);
 
         try {
-<<<<<<< HEAD
-            yield $this->delayed;
+            yield $delayed;
         } catch (Throwable $exception) {
-            $this->poll->cancel();
-=======
-            yield $delayed;
-        } catch (\Exception $exception) {
             if ($this->poll->isPending()) {
                 $this->poll->cancel();
                 $this->queue->shift();
             }
->>>>>>> 2fe9b238
             throw $exception;
         }
 
@@ -312,13 +288,9 @@
      *
      * @return \Icicle\Loop\Watcher\Io
      */
-<<<<<<< HEAD
-    private function createPoll(): Io
-=======
-    private function createPoll($resource, \SplQueue $queue)
->>>>>>> 2fe9b238
-    {
-        return Loop\poll($resource, static function ($resource, $expired) use ($queue) {
+    private function createPoll($resource, \SplQueue $queue): Io
+    {
+        return Loop\poll($resource, static function ($resource, bool $expired) use ($queue) {
             /** @var \Icicle\Awaitable\Delayed $delayed */
             $delayed = $queue->shift();
 

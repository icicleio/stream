--- conflicted
+++ resolved
@@ -9,24 +9,12 @@
 
 namespace Icicle\Stream\Pipe;
 
-<<<<<<< HEAD
+use Icicle\Awaitable\{Delayed, Exception\TimeoutException};
 use Icicle\Loop;
-use Icicle\Loop\Events\SocketEventInterface;
-use Icicle\Promise\{Deferred, Exception\TimeoutException};
-use Icicle\Stream\Exception\{BusyError, ClosedException, FailureException, UnwritableException};
-use Icicle\Stream\{StreamResource, WritableStreamInterface};
+use Icicle\Loop\Watcher\Io;
+use Icicle\Stream\Exception\{ClosedException, FailureException, UnwritableException};
+use Icicle\Stream\{StreamResource, WritableStream};
 use Throwable;
-=======
-use Exception;
-use Icicle\Awaitable\Delayed;
-use Icicle\Awaitable\Exception\TimeoutException;
-use Icicle\Loop;
-use Icicle\Stream\Exception\ClosedException;
-use Icicle\Stream\Exception\FailureException;
-use Icicle\Stream\Exception\UnwritableException;
-use Icicle\Stream\StreamResource;
-use Icicle\Stream\WritableStream;
->>>>>>> 66e91d53
 
 class WritablePipe extends StreamResource implements WritableStream
 {
@@ -147,13 +135,8 @@
                 $this->await->listen($timeout);
             }
 
-<<<<<<< HEAD
-            return yield $deferred->getPromise();
+            return yield $delayed;
         } catch (Throwable $exception) {
-=======
-            yield $delayed;
-        } catch (Exception $exception) {
->>>>>>> 66e91d53
             if ($this->isOpen()) {
                 $this->free($exception);
             }
@@ -202,13 +185,8 @@
         }
 
         try {
-<<<<<<< HEAD
-            return yield $deferred->getPromise();
+            return yield $delayed;
         } catch (Throwable $exception) {
-=======
-            yield $delayed;
-        } catch (Exception $exception) {
->>>>>>> 66e91d53
             if ($this->isOpen()) {
                 $this->free($exception);
             }
@@ -229,7 +207,7 @@
      *
      * @param float|int $timeout Timeout for await if a write was pending.
      */
-    public function rebind($timeout = 0)
+    public function rebind(float $timeout = 0)
     {
         $pending = $this->await->isPending();
         $this->await->free();
@@ -269,7 +247,7 @@
     /**
      * @return \Icicle\Loop\Watcher\Io
      */
-    private function createAwait(): SocketEventInterface
+    private function createAwait(): Io
     {
         return Loop\await($this->getResource(), function ($resource, $expired) {
             if ($expired) {
@@ -287,13 +265,8 @@
             } else {
                 try {
                     $written = $this->push($resource, $data, true);
-<<<<<<< HEAD
                 } catch (Throwable $exception) {
-                    $deferred->reject($exception);
-=======
-                } catch (Exception $exception) {
                     $delayed->reject($exception);
->>>>>>> 66e91d53
                     return;
                 }
 

<?php

/*
 * This file is part of the stream package for Icicle, a library for writing asynchronous code in PHP.
 *
 * @copyright 2015 Aaron Piotrowski. All rights reserved.
 * @license MIT See the LICENSE file that was distributed with this source code for more information.
 */

namespace Icicle\Stream\Pipe;

use Icicle\Awaitable\{Delayed, Exception\TimeoutException};
use Icicle\Loop;
use Icicle\Loop\Watcher\Io;
<<<<<<< HEAD
use Icicle\Stream\Exception\{ClosedException, FailureException, UnwritableException};
use Icicle\Stream\{StreamResource, WritableStream};
use Throwable;
=======
use Icicle\Stream\Exception\ClosedException;
use Icicle\Stream\Exception\FailureException;
use Icicle\Stream\Exception\UnwritableException;
use Icicle\Stream\StreamResource;
use Icicle\Stream\WritableStream;
>>>>>>> 2fe9b238

class WritablePipe extends StreamResource implements WritableStream
{
    /**
     * Queue of data to write and promises to resolve when that data is written (or fails to write).
     * Data is stored as an array: [string, int, int|float|null, Delayed].
     *
     * @var \SplQueue
     */
    private $writeQueue;

    /**
     * @var bool
     */
    private $writable = true;

    /**
     * @var \Icicle\Loop\Watcher\Io
     */
    private $await;

    /**
     * @param resource $resource Stream resource.
     * @param bool $autoClose True to close the resource on destruct, false to leave it open.
     */
    public function __construct($resource, $autoClose = true)
    {
        parent::__construct($resource, $autoClose);

        stream_set_write_buffer($resource, 0);
        stream_set_chunk_size($resource, self::CHUNK_SIZE);

        $this->writeQueue = new \SplQueue();
    }

    /**
     * Frees resources associated with this object from the loop.
     */
    public function __destruct()
    {
        parent::__destruct();
        $this->free();
    }

    /**
     * {@inheritdoc}
     */
    public function close()
    {
        parent::close();
        $this->free();
    }

    /**
     * Frees all resources used by the writable stream.
     *
     * @param \Throwable|null $exception
     */
    private function free(Throwable $exception = null)
    {
        $this->writable = false;

        if (null !== $this->await) {
            $this->await->free();
        }

        while (!$this->writeQueue->isEmpty()) {
            /** @var \Icicle\Awaitable\Delayed $delayed */
            list( , , , $delayed) = $this->writeQueue->shift();
            $delayed->cancel(
                $exception = $exception ?: new ClosedException('The stream was unexpectedly closed.')
            );
        }
    }

    /**
     * {@inheritdoc}
     */
    public function write(string $data, float $timeout = 0): \Generator
    {
        return $this->send($data, $timeout, false);
    }

    /**
     * Writes the given data to the stream, immediately making the stream unwritable if $end is true.
     *
     * @param string $data
     * @param int $timeout
     * @param bool $end
     *
     * @return \Generator
     *
     * @throws \Icicle\Stream\Exception\UnwritableException If the stream is no longer writable.
     * @throws \Icicle\Stream\Exception\FailureException If writing to the stream fails.
     */
    private function send(string $data, float $timeout = 0, bool $end = false): \Generator
    {
        if (!$this->isWritable()) {
            throw new UnwritableException('The stream is no longer writable.');
        }

        $length = strlen($data);
        $written = 0;

        if ($end) {
            $this->writable = false;
        }

        try {
            if ($this->writeQueue->isEmpty()) {
                if (0 === $length) {
                    return $written;
                }

                // Error reporting suppressed since fwrite() emits E_WARNING if the pipe is broken or the buffer is full.
                $written = @fwrite($this->getResource(), $data, self::CHUNK_SIZE);

                if (false === $written) {
                    $message = 'Failed to write to stream.';
                    if ($error = error_get_last()) {
                        $message .= sprintf(' Errno: %d; %s', $error['type'], $error['message']);
                    }
                    throw new FailureException($message);
                }

                if ($length <= $written) {
                    return $written;
                }

                $data = substr($data, $written);
            }

            $delayed = new Delayed();
            $this->writeQueue->push([$data, $written, $timeout, $delayed]);

            if (null === $this->await) {
                $this->await = $this->createAwait($this->getResource(), $this->writeQueue);
                $this->await->listen($timeout);
            } elseif (!$this->await->isPending()) {
                $this->await->listen($timeout);
            }

            return yield $delayed;
        } catch (Throwable $exception) {
            if ($this->isOpen()) {
                $this->free($exception);
            }
            throw $exception;
        } finally {
            if ($end && $this->isOpen()) {
                $this->close();
            }
        }
    }

    /**
     * {@inheritdoc}
     */
    public function end(string $data = '', float $timeout = 0): \Generator
    {
        return $this->send($data, $timeout, true);
    }

    /**
     * @coroutine
     *
     * Returns a coroutine that is fulfilled when the stream is ready to receive data (output buffer is not full).
     *
     * @param float|int $timeout Number of seconds until the returned promise is rejected with a TimeoutException
     *     if the data cannot be written to the stream. Use null for no timeout.
     *
     * @return \Generator
     *
     * @resolve int Always resolves with 0.
     *
     * @throws \Icicle\Stream\Exception\UnwritableException If the stream is no longer writable.
     * @throws \Icicle\Stream\Exception\ClosedException If the stream has been closed.
     */
    public function await(float $timeout = 0): \Generator
    {
        if (!$this->isWritable()) {
            throw new UnwritableException('The stream is no longer writable.');
        }

        $delayed = new Delayed();
        $this->writeQueue->push(['', 0, $timeout, $delayed]);

        if (null === $this->await) {
            $this->await = $this->createAwait($this->getResource(), $this->writeQueue);
            $this->await->listen($timeout);
        } elseif (!$this->await->isPending()) {
            $this->await->listen($timeout);
        }

        try {
            return yield $delayed;
        } catch (Throwable $exception) {
            if ($this->isOpen()) {
                $this->free($exception);
            }
            throw $exception;
        }
    }

    /**
     * {@inheritdoc}
     */
    public function isWritable(): bool
    {
        return $this->writable;
    }

    /**
     * {@inheritdoc}
     *
     * @param float|int $timeout Timeout for await if a write was pending.
     */
    public function rebind(float $timeout = 0)
    {
        if (null !== $this->await) {
            $pending = $this->await->isPending();
            $this->await->free();

            $this->await = $this->createAwait($this->getResource(), $this->writeQueue);

            if ($pending) {
                $this->await->listen($timeout);
            }
        }
    }

    /**
     * @param resource $resource
     * @param \SplQueue $writeQueue
     *
<<<<<<< HEAD
     * @throws FailureException If writing fails.
     */
    private function push($resource, string $data, bool $strict = false): int
    {
        // Error reporting suppressed since fwrite() emits E_WARNING if the pipe is broken or the buffer is full.
        $written = @fwrite($resource, $data, self::CHUNK_SIZE);

        if (false === $written || (0 === $written && $strict)) {
            $message = 'Failed to write to stream.';
            if ($error = error_get_last()) {
                $message .= sprintf(' Errno: %d; %s', $error['type'], $error['message']);
            }
            throw new FailureException($message);
        }

        return $written;
    }

    /**
     * @return \Icicle\Loop\Watcher\Io
     */
    private function createAwait(): Io
=======
     * @return \Icicle\Loop\Watcher\Io
     */
    private function createAwait($resource, \SplQueue $writeQueue)
>>>>>>> 2fe9b238
    {
        return Loop\await($resource, static function ($resource, $expired, Io $await) use ($writeQueue) {
            /** @var \Icicle\Awaitable\Delayed $delayed */
            list($data, $previous, $timeout, $delayed) = $writeQueue->shift();

            if ($expired) {
                $delayed->reject(new TimeoutException('Writing to the socket timed out.'));
                return;
            }

            $length = strlen($data);

            if (0 === $length) {
                $delayed->resolve($previous);
            } else {
<<<<<<< HEAD
                try {
                    $written = $this->push($resource, $data, true);
                } catch (Throwable $exception) {
                    $delayed->reject($exception);
=======
                // Error reporting suppressed since fwrite() emits E_WARNING if the pipe is broken or the buffer is full.
                $written = @fwrite($resource, $data, self::CHUNK_SIZE);

                if (false === $written || 0 === $written) {
                    $message = 'Failed to write to stream.';
                    if ($error = error_get_last()) {
                        $message .= sprintf(' Errno: %d; %s', $error['type'], $error['message']);
                    }
                    $delayed->reject(new FailureException($message));
>>>>>>> 2fe9b238
                    return;
                }

                if ($length <= $written) {
                    $delayed->resolve($written + $previous);
                } else {
                    $data = substr($data, $written);
                    $written += $previous;
                    $writeQueue->unshift([$data, $written, $timeout, $delayed]);
                }
            }

            if (!$writeQueue->isEmpty()) {
                list( , , $timeout) = $writeQueue->top();
                $await->listen($timeout);
            }
        });
    }
}<|MERGE_RESOLUTION|>--- conflicted
+++ resolved
@@ -12,17 +12,9 @@
 use Icicle\Awaitable\{Delayed, Exception\TimeoutException};
 use Icicle\Loop;
 use Icicle\Loop\Watcher\Io;
-<<<<<<< HEAD
 use Icicle\Stream\Exception\{ClosedException, FailureException, UnwritableException};
 use Icicle\Stream\{StreamResource, WritableStream};
 use Throwable;
-=======
-use Icicle\Stream\Exception\ClosedException;
-use Icicle\Stream\Exception\FailureException;
-use Icicle\Stream\Exception\UnwritableException;
-use Icicle\Stream\StreamResource;
-use Icicle\Stream\WritableStream;
->>>>>>> 2fe9b238
 
 class WritablePipe extends StreamResource implements WritableStream
 {
@@ -48,7 +40,7 @@
      * @param resource $resource Stream resource.
      * @param bool $autoClose True to close the resource on destruct, false to leave it open.
      */
-    public function __construct($resource, $autoClose = true)
+    public function __construct($resource, bool $autoClose = true)
     {
         parent::__construct($resource, $autoClose);
 
@@ -258,36 +250,11 @@
      * @param resource $resource
      * @param \SplQueue $writeQueue
      *
-<<<<<<< HEAD
-     * @throws FailureException If writing fails.
-     */
-    private function push($resource, string $data, bool $strict = false): int
-    {
-        // Error reporting suppressed since fwrite() emits E_WARNING if the pipe is broken or the buffer is full.
-        $written = @fwrite($resource, $data, self::CHUNK_SIZE);
-
-        if (false === $written || (0 === $written && $strict)) {
-            $message = 'Failed to write to stream.';
-            if ($error = error_get_last()) {
-                $message .= sprintf(' Errno: %d; %s', $error['type'], $error['message']);
-            }
-            throw new FailureException($message);
-        }
-
-        return $written;
-    }
-
-    /**
      * @return \Icicle\Loop\Watcher\Io
      */
-    private function createAwait(): Io
-=======
-     * @return \Icicle\Loop\Watcher\Io
-     */
-    private function createAwait($resource, \SplQueue $writeQueue)
->>>>>>> 2fe9b238
-    {
-        return Loop\await($resource, static function ($resource, $expired, Io $await) use ($writeQueue) {
+    private function createAwait($resource, \SplQueue $writeQueue): Io
+    {
+        return Loop\await($resource, static function ($resource, bool $expired, Io $await) use ($writeQueue) {
             /** @var \Icicle\Awaitable\Delayed $delayed */
             list($data, $previous, $timeout, $delayed) = $writeQueue->shift();
 
@@ -301,12 +268,6 @@
             if (0 === $length) {
                 $delayed->resolve($previous);
             } else {
-<<<<<<< HEAD
-                try {
-                    $written = $this->push($resource, $data, true);
-                } catch (Throwable $exception) {
-                    $delayed->reject($exception);
-=======
                 // Error reporting suppressed since fwrite() emits E_WARNING if the pipe is broken or the buffer is full.
                 $written = @fwrite($resource, $data, self::CHUNK_SIZE);
 
@@ -316,7 +277,6 @@
                         $message .= sprintf(' Errno: %d; %s', $error['type'], $error['message']);
                     }
                     $delayed->reject(new FailureException($message));
->>>>>>> 2fe9b238
                     return;
                 }
 

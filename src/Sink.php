<?php
namespace Icicle\Stream;

<<<<<<< HEAD
use Icicle\Promise;
use Icicle\Promise\PromiseInterface;
use Icicle\Stream\Exception\{
    InvalidArgumentError,
    OutOfBoundsException,
    UnreadableException,
    UnseekableException,
    UnwritableException
};
=======
use Icicle\Stream\Exception\InvalidArgumentError;
use Icicle\Stream\Exception\OutOfBoundsException;
use Icicle\Stream\Exception\UnreadableException;
use Icicle\Stream\Exception\UnseekableException;
use Icicle\Stream\Exception\UnwritableException;
>>>>>>> 1db77961
use Icicle\Stream\Structures\Buffer;

/**
 * Acts as a buffered sink with a seekable read/write pointer. All data written to the sink remains in the sink. The
 * read/write pointer may be moved anywhere within the buffered sink using seek(). The current position of the pointer
 * may be determined with tell(). Since all data remains in the sink, the entire length of the sink is available with
 * getLength().
 */
class Sink implements DuplexStreamInterface, SeekableStreamInterface
{
    use PipeTrait;

    /**
     * @var bool
     */
    private $open = true;

    /**
     * @var bool
     */
    private $writable = true;

    /**
     * @var \Icicle\Stream\Structures\Buffer
     */
    private $buffer;

    /**
     * @var \Icicle\Stream\Structures\BufferIterator
     */
    private $iterator;

    /**
     * Initializes empty sink.
     */
    public function __construct()
    {
        $this->buffer = new Buffer();
        $this->iterator = $this->buffer->getIterator();
    }

    /**
     * {@inheritdoc}
     */
    public function isOpen(): bool
    {
        return $this->open;
    }

    /**
     * {@inheritdoc}
     */
    public function close()
    {
        $this->open = false;
        $this->writable = false;
    }

    /**
     * {@inheritdoc}
     */
    public function isReadable(): bool
    {
        return $this->isOpen() && $this->iterator->valid();
    }

    /**
     * {@inheritdoc}
     */
    public function read(int $length = 0, $byte = null, float $timeout = 0): PromiseInterface
    {
        if (!$this->isReadable()) {
            throw new UnreadableException('The stream is no longer readable.');
        }

        $length = $this->parseLength($length);
        $byte = $this->parseByte($byte);

        if (null !== $byte) {
            $data = '';
            $i = 0;
            do {
                $char = $this->iterator->current();
                $this->iterator->next();
                $data .= $char;
            } while ($char !== $byte && (0 === $length || ++$i < $length) && $this->iterator->valid());

            yield $data;
            return;
        }

        if (0 === $length) {
            $length = $this->buffer->getLength();
        }

        $position = $this->iterator->key();
        $data = $this->buffer->peek($length, $position);
        $position = $length + $position;

        if ($position > $this->buffer->getLength()) {
            $position = $this->buffer->getLength();
        }

        $this->iterator->seek($position);

        yield $data;
    }

    /**
     * {@inheritdoc}
     */
    public function isWritable(): bool
    {
        return $this->writable;
    }

    /**
     * {@inheritdoc}
     */
    public function write(string $data, float $timeout = 0): PromiseInterface
    {
        return $this->send($data, $timeout, false);
    }

    /**
     * {@inheritdoc}
     */
    public function end(string $data = '', float $timeout = 0): PromiseInterface
    {
        return $this->send($data, $timeout, true);
    }

    /**
     * @coroutine
     *
     * @param string $data
     * @param float|int $timeout
     * @param bool $end
     *
     * @return \Generator
     *
     * @throws \Icicle\Stream\Exception\UnwritableException If the stream is no longer writable.
     */
    protected function send(string $data, float $timeout = 0, bool $end = false): PromiseInterface
    {
        if (!$this->isWritable()) {
            throw new UnwritableException('The stream is no longer writable.');
        }

        if ($end) {
            $this->writable = false;
        }

        $length = strlen($data);

        if (!$this->iterator->valid()) {
            $this->buffer->push($data);
        } else {
            $this->iterator->insert($data);
        }

        $this->iterator->seek($this->iterator->key() + $length);

        yield $length;
    }

    /**
     * {@inheritdoc}
     */
    public function seek(int $offset, int $whence = SEEK_SET, float $timeout = 0): PromiseInterface
    {
        if (!$this->isOpen()) {
            throw new UnseekableException('The stream is no longer seekable.');
        }

        $offset = (int) $offset;

        switch ($whence) {
            case SEEK_SET:
                break;

            case SEEK_CUR:
                $offset += $this->tell();
                break;

            case SEEK_END:
                $offset += $this->getLength();
                break;

            default:
                throw new InvalidArgumentError('Invalid value for whence. Use SEEK_SET, SEEK_CUR, or SEEK_END.');
        }

        if (0 > $offset || $this->buffer->getLength() <= $offset) {
            throw new OutOfBoundsException(sprintf('Invalid offset: %s.', $offset));
        }

        $this->iterator->seek($offset);

        yield $offset;
    }

    /**
     * {@inheritdoc}
     */
    public function tell(): int
    {
        return $this->iterator->key();
    }

    /**
     * {@inheritdoc}
     */
    public function getLength()
    {
        return $this->buffer->getLength();
    }
}<|MERGE_RESOLUTION|>--- conflicted
+++ resolved
@@ -1,9 +1,6 @@
 <?php
 namespace Icicle\Stream;
 
-<<<<<<< HEAD
-use Icicle\Promise;
-use Icicle\Promise\PromiseInterface;
 use Icicle\Stream\Exception\{
     InvalidArgumentError,
     OutOfBoundsException,
@@ -11,13 +8,6 @@
     UnseekableException,
     UnwritableException
 };
-=======
-use Icicle\Stream\Exception\InvalidArgumentError;
-use Icicle\Stream\Exception\OutOfBoundsException;
-use Icicle\Stream\Exception\UnreadableException;
-use Icicle\Stream\Exception\UnseekableException;
-use Icicle\Stream\Exception\UnwritableException;
->>>>>>> 1db77961
 use Icicle\Stream\Structures\Buffer;
 
 /**
@@ -87,7 +77,7 @@
     /**
      * {@inheritdoc}
      */
-    public function read(int $length = 0, $byte = null, float $timeout = 0): PromiseInterface
+    public function read(int $length = 0, $byte = null, float $timeout = 0): \Generator
     {
         if (!$this->isReadable()) {
             throw new UnreadableException('The stream is no longer readable.');
@@ -137,7 +127,7 @@
     /**
      * {@inheritdoc}
      */
-    public function write(string $data, float $timeout = 0): PromiseInterface
+    public function write(string $data, float $timeout = 0): \Generator
     {
         return $this->send($data, $timeout, false);
     }
@@ -145,7 +135,7 @@
     /**
      * {@inheritdoc}
      */
-    public function end(string $data = '', float $timeout = 0): PromiseInterface
+    public function end(string $data = '', float $timeout = 0): \Generator
     {
         return $this->send($data, $timeout, true);
     }
@@ -161,7 +151,7 @@
      *
      * @throws \Icicle\Stream\Exception\UnwritableException If the stream is no longer writable.
      */
-    protected function send(string $data, float $timeout = 0, bool $end = false): PromiseInterface
+    protected function send(string $data, float $timeout = 0, bool $end = false): \Generator
     {
         if (!$this->isWritable()) {
             throw new UnwritableException('The stream is no longer writable.');
@@ -187,7 +177,7 @@
     /**
      * {@inheritdoc}
      */
-    public function seek(int $offset, int $whence = SEEK_SET, float $timeout = 0): PromiseInterface
+    public function seek(int $offset, int $whence = SEEK_SET, float $timeout = 0): \Generator
     {
         if (!$this->isOpen()) {
             throw new UnseekableException('The stream is no longer seekable.');

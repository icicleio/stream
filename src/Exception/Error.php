<?php

/*
 * This file is part of the stream package for Icicle, a library for writing asynchronous code in PHP.
 *
 * @copyright 2014-2015 Aaron Piotrowski. All rights reserved.
 * @license MIT See the LICENSE file that was distributed with this source code for more information.
 */

namespace Icicle\Stream\Exception;

<<<<<<< HEAD
class Error extends \Error {}
=======
interface Error extends \Icicle\Exception\Error, Throwable {}
>>>>>>> 66e91d53
<|MERGE_RESOLUTION|>--- conflicted
+++ resolved
@@ -9,8 +9,4 @@
 
 namespace Icicle\Stream\Exception;
 
-<<<<<<< HEAD
-class Error extends \Error {}
-=======
-interface Error extends \Icicle\Exception\Error, Throwable {}
->>>>>>> 66e91d53
+interface Error extends \Icicle\Exception\Error, Throwable {}
--- conflicted
+++ resolved
@@ -54,27 +54,17 @@
      */
     public function __construct(
         WritableStreamInterface $stream,
-<<<<<<< HEAD
+        float $timeout = 0,
+        string $encoding = 'UTF-8',
         bool $autoFlush = false,
         int $bufferSize = self::DEFAULT_BUFFER_SIZE
     ) {
         $this->stream = $stream;
         $this->buffer = new Buffer();
+        $this->timeout = $timeout;
         $this->autoFlush = $autoFlush;
         $this->bufferSize = $bufferSize;
-=======
-        $timeout = 0,
-        $encoding = 'UTF-8',
-        $autoFlush = false,
-        $bufferSize = self::DEFAULT_BUFFER_SIZE
-    ) {
-        $this->stream = $stream;
-        $this->buffer = new Buffer();
-        $this->timeout = (float) $timeout;
-        $this->autoFlush = (bool) $autoFlush;
-        $this->bufferSize = (int) $bufferSize;
-        $this->newLine = mb_convert_encoding("\n", (string) $encoding, 'UTF-8');
->>>>>>> cdc01242
+        $this->newLine = mb_convert_encoding("\n", $encoding, 'UTF-8');
     }
 
     /**
@@ -121,21 +111,13 @@
      * @throws \Icicle\Stream\Exception\ClosedException If the stream is unexpectedly closed.
      * @throws \Icicle\Promise\Exception\TimeoutException If the operation times out.
      */
-<<<<<<< HEAD
-    public function flush(float $timeout = 0): \Generator
-    {
-        if (!$this->buffer->isEmpty()) {
-            return yield from $this->stream->write($this->buffer->drain(), $timeout);
-=======
-    public function flush()
+    public function flush(): \Generator
     {
         if ($this->buffer->isEmpty()) {
-            yield 0;
-            return;
->>>>>>> cdc01242
+            return 0;
         }
 
-        yield $this->stream->write($this->buffer->drain(), $this->timeout);
+        return yield from $this->stream->write($this->buffer->drain(), $this->timeout);
     }
 
     /**
@@ -157,30 +139,17 @@
      * @throws \Icicle\Stream\Exception\ClosedException If the stream is unexpectedly closed.
      * @throws \Icicle\Promise\Exception\TimeoutException If the operation times out.
      */
-<<<<<<< HEAD
-    public function write(string $text, float $timeout = 0): \Generator
-    {
-=======
-    public function write($text)
-    {
-        $text = (string) $text;
->>>>>>> cdc01242
+    public function write(string $text): \Generator
+    {
         $length = strlen($text);
 
         $this->buffer->push($text);
 
         if ($this->autoFlush || $this->buffer->getLength() > $this->bufferSize) {
-<<<<<<< HEAD
-            yield from $this->flush($timeout);
+            yield from $this->flush();
         }
 
         return $length;
-=======
-            yield $this->flush();
-        }
-
-        yield $length;
->>>>>>> cdc01242
     }
 
     /**
@@ -200,15 +169,9 @@
      * @throws \Icicle\Stream\Exception\ClosedException If the stream is unexpectedly closed.
      * @throws \Icicle\Promise\Exception\TimeoutException If the operation times out.
      */
-<<<<<<< HEAD
-    public function writeLine(string $text, float $timeout = 0): \Generator
-    {
-        return yield from $this->write($text . PHP_EOL, $timeout);
-=======
-    public function writeLine($text)
-    {
-        yield $this->write((string) $text . $this->newLine, $this->timeout);
->>>>>>> cdc01242
+    public function writeLine(string $text): \Generator
+    {
+        return yield from $this->write($text . $this->newLine, $this->timeout);
     }
 
     /**
@@ -261,12 +224,7 @@
      */
     public function printLine(string $format, ...$args): \Generator
     {
-<<<<<<< HEAD
-        $formatted = sprintf($format, ...$args);
-        return yield from $this->write($formatted . PHP_EOL);
-=======
         $formatted = call_user_func_array('sprintf', func_get_args());
         yield $this->write($formatted . $this->newLine);
->>>>>>> cdc01242
     }
 }
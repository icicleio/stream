<?php

/*
 * This file is part of the pipe package for Icicle, a library for writing asynchronous code in PHP.
 *
 * @copyright 2014-2015 Aaron Piotrowski. All rights reserved.
 * @license MIT See the LICENSE file that was distributed with this source code for more information.
 */

namespace Icicle\Tests\Stream\Pipe;

use Icicle\Coroutine\Coroutine;
use Icicle\Loop;
<<<<<<< HEAD
use Icicle\Loop\{Loop as LoopInterface, Watcher\Io};
=======
use Icicle\Loop\Loop as LoopInterface;
use Icicle\Loop\Watcher\Io;
>>>>>>> 2fe9b238
use Icicle\Stream\Pipe\DuplexPipe;

class DuplexPipeReadTest extends ReadablePipeTest
{
    public function createStreams()
    {
        list($read, $write) = stream_socket_pair(STREAM_PF_UNIX, STREAM_SOCK_STREAM, STREAM_IPPROTO_IP);

        $readable = new DuplexPipe($read);
        $writable = new DuplexPipe($write);

        return [$readable, $writable];
    }

    public function testRebind()
    {
        list($readable, $writable) = $this->createStreams();

<<<<<<< HEAD
        $io = $this->getMockBuilder(Io::class)
            ->disableOriginalConstructor()
            ->getMock();

        $loop = $this->getMock(LoopInterface::class);

        $loop->expects($this->once())
            ->method('poll')
            ->will($this->returnValue($io));

        $loop->expects($this->once())
            ->method('await')
            ->will($this->returnValue($io));

        Loop\loop($loop);

        $readable->rebind();
    }

    /**
     * @depends testRebind
     */
    public function testRebindAfterRead()
    {
        list($readable, $writable) = $this->createStreams();

        $promise = new Coroutine($readable->read());

=======
        $promise = new Coroutine($readable->read());

        do { // Write until a pending promise is returned.
            $promise = new Coroutine($readable->write(self::WRITE_STRING));
            Loop\tick(false);
        } while (!$promise->isPending());

>>>>>>> 2fe9b238
        $timeout = 1;

        $io = $this->getMockBuilder(Io::class)
            ->disableOriginalConstructor()
            ->getMock();

<<<<<<< HEAD
        $io->expects($this->once())
=======
        $io->expects($this->exactly(2))
>>>>>>> 2fe9b238
            ->method('listen')
            ->with($timeout);

        $loop = $this->getMock(LoopInterface::class);
        $loop->expects($this->once())
            ->method('poll')
            ->will($this->returnValue($io));
        $loop->expects($this->once())
            ->method('await')
            ->will($this->returnValue($io));

        Loop\loop($loop);

        $readable->rebind($timeout);
    }
}<|MERGE_RESOLUTION|>--- conflicted
+++ resolved
@@ -11,12 +11,7 @@
 
 use Icicle\Coroutine\Coroutine;
 use Icicle\Loop;
-<<<<<<< HEAD
 use Icicle\Loop\{Loop as LoopInterface, Watcher\Io};
-=======
-use Icicle\Loop\Loop as LoopInterface;
-use Icicle\Loop\Watcher\Io;
->>>>>>> 2fe9b238
 use Icicle\Stream\Pipe\DuplexPipe;
 
 class DuplexPipeReadTest extends ReadablePipeTest
@@ -35,36 +30,6 @@
     {
         list($readable, $writable) = $this->createStreams();
 
-<<<<<<< HEAD
-        $io = $this->getMockBuilder(Io::class)
-            ->disableOriginalConstructor()
-            ->getMock();
-
-        $loop = $this->getMock(LoopInterface::class);
-
-        $loop->expects($this->once())
-            ->method('poll')
-            ->will($this->returnValue($io));
-
-        $loop->expects($this->once())
-            ->method('await')
-            ->will($this->returnValue($io));
-
-        Loop\loop($loop);
-
-        $readable->rebind();
-    }
-
-    /**
-     * @depends testRebind
-     */
-    public function testRebindAfterRead()
-    {
-        list($readable, $writable) = $this->createStreams();
-
-        $promise = new Coroutine($readable->read());
-
-=======
         $promise = new Coroutine($readable->read());
 
         do { // Write until a pending promise is returned.
@@ -72,18 +37,13 @@
             Loop\tick(false);
         } while (!$promise->isPending());
 
->>>>>>> 2fe9b238
         $timeout = 1;
 
         $io = $this->getMockBuilder(Io::class)
             ->disableOriginalConstructor()
             ->getMock();
 
-<<<<<<< HEAD
-        $io->expects($this->once())
-=======
         $io->expects($this->exactly(2))
->>>>>>> 2fe9b238
             ->method('listen')
             ->with($timeout);
 

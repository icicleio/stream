<?php

/*
 * This file is part of the pipe package for Icicle, a library for writing asynchronous code in PHP.
 *
 * @copyright 2014-2015 Aaron Piotrowski. All rights reserved.
 * @license MIT See the LICENSE file that was distributed with this source code for more information.
 */

namespace Icicle\Tests\Stream\Pipe;

use Exception;
use Icicle\Awaitable\Exception\TimeoutException;
use Icicle\Coroutine\Coroutine;
use Icicle\Exception\InvalidArgumentError;
use Icicle\Loop;
use Icicle\Loop\Loop as LoopInterface;
use Icicle\Loop\Watcher\Io;
use Icicle\Stream\Exception\FailureException;
use Icicle\Stream\Exception\UnreadableException;
use Icicle\Stream\Pipe\ReadablePipe;
use Icicle\Stream\Pipe\WritablePipe;

class ReadablePipeTest extends PipeTest
{
    /**
     * @return \Icicle\Stream\ReadableStream[]|\Icicle\Stream\WritableStream[]
     */
    public function createStreams()
    {
        list($read, $write) = stream_socket_pair(STREAM_PF_UNIX, STREAM_SOCK_STREAM, STREAM_IPPROTO_IP);

        $readable = new ReadablePipe($read);

        $writable = $this->getMockBuilder(WritablePipe::class)
            ->disableOriginalConstructor()
            ->getMock();

        stream_set_blocking($write, 0);

        $writable->method('getResource')
            ->will($this->returnValue($write));

        $writable->method('isWritable')
            ->will($this->returnValue(true));

        $writable->method('write')
            ->will($this->returnCallback(function ($data) use ($write) {
                $length = strlen($data);
                if ($length) {
                    fwrite($write, $data);
                }
                return yield $length;
            }));

        $writable->method('close')
            ->will($this->returnCallback(function () use ($write) {
                fclose($write);
            }));

        return [$readable, $writable];
    }

    public function testRead()
    {
        list($readable, $writable) = $this->createStreams();

        new Coroutine($writable->write(self::WRITE_STRING));

        $promise = new Coroutine($readable->read());

        $callback = $this->createCallback(1);
        $callback->method('__invoke')
            ->with($this->identicalTo(self::WRITE_STRING));

        $promise->done($callback);

        Loop\run();
    }

    /**
     * @depends testRead
     */
    public function testReadAfterClose()
    {
        list($readable, $writable) = $this->createStreams();

        $readable->close();

        $this->assertFalse($readable->isReadable());

        $promise = new Coroutine($readable->read());

        $callback = $this->createCallback(1);
        $callback->method('__invoke')
            ->with($this->isInstanceOf(UnreadableException::class));

        $promise->done($this->createCallback(0), $callback);

        Loop\run();
    }

    /**
     * @depends testRead
     */
    public function testReadThenClose()
    {
        list($readable, $writable) = $this->createStreams();

        $promise = new Coroutine($readable->read());

        $callback = $this->createCallback(1);
        $callback->method('__invoke')
            ->with($this->identicalTo(''));

        $promise->done($callback);

        $readable->close();

        Loop\run();
    }

    /**
     * @depends testRead
     */
    public function testSimultaneousRead()
    {
        list($readable, $writable) = $this->createStreams();

        $promise1 = new Coroutine($readable->read());

        $promise2 = new Coroutine($readable->read());

        $callback = $this->createCallback(1);
        $callback->method('__invoke')
            ->with($this->identicalTo(self::WRITE_STRING));

        $promise1->done($callback);

        $callback = $this->createCallback(1);
        $callback->method('__invoke')
            ->with($this->identicalTo(self::WRITE_STRING));

        $promise2->done($callback);

        Loop\timer(self::TIMEOUT, function () use ($writable) {
            new Coroutine($writable->write(self::WRITE_STRING));
        });

        new Coroutine($writable->write(self::WRITE_STRING));

        Loop\run();
    }

    /**
     * @depends testSimultaneousRead
     */
    public function testSimultaneousReadThenClose()
    {
        list($readable, $writable) = $this->createStreams();

        $promise1 = new Coroutine($readable->read());

        $promise2 = new Coroutine($readable->read());

        $callback = $this->createCallback(1);
        $callback->method('__invoke')
            ->with($this->identicalTo(''));

        $promise1->done($callback);

        $callback = $this->createCallback(1);
        $callback->method('__invoke')
            ->with($this->isInstanceOf(UnreadableException::class));

        $promise2->done($this->createCallback(0), $callback);

        $readable->close();

        Loop\run();
    }

    /**
     * @depends testRead
     */
    public function testReadWithLength()
    {
        list($readable, $writable) = $this->createStreams();

        new Coroutine($writable->write(self::WRITE_STRING));

        $length = (int) floor(strlen(self::WRITE_STRING) / 2);

        $promise = new Coroutine($readable->read($length));

        $callback = $this->createCallback(1);
        $callback->method('__invoke')
            ->with($this->identicalTo(substr(self::WRITE_STRING, 0, $length)));

        $promise->done($callback);

        Loop\run();

        $promise = new Coroutine($readable->read($length));

        $callback = $this->createCallback(1);
        $callback->method('__invoke')
            ->with($this->identicalTo(substr(self::WRITE_STRING, $length, $length)));

        $promise->done($callback);

        Loop\run();
    }

    /**
     * @depends testRead
     */
    public function testReadWithInvalidLength()
    {
        list($readable, $writable) = $this->createStreams();

        new Coroutine($writable->write(self::WRITE_STRING));

        $promise = new Coroutine($readable->read(-1));

        $callback = $this->createCallback(1);
        $callback->method('__invoke')
            ->with($this->isInstanceOf(InvalidArgumentError::class));

        $promise->done($this->createCallback(0), $callback);

        Loop\run();
    }

    /**
     * @depends testRead
     */
    public function testCancelRead()
    {
        $exception = new Exception();

        list($readable, $writable) = $this->createStreams();

        $promise = new Coroutine($readable->read());

        $promise->cancel($exception);

        $callback = $this->createCallback(1);
        $callback->method('__invoke')
            ->with($this->identicalTo($exception));

        $promise->done($this->createCallback(0), $callback);

        Loop\run();

        $promise = new Coroutine($readable->read());

        $this->assertTrue($promise->isPending());

        $callback = $this->createCallback(1);
        $callback->method('__invoke')
            ->with($this->identicalTo(self::WRITE_STRING));

        $promise->done($callback);

        new Coroutine($writable->write(self::WRITE_STRING));

        Loop\run();
    }

    /**
     * @depends testRead
     */
    public function testReadOnEmptyStream()
    {
        list($readable, $writable) = $this->createStreams();

        $promise = new Coroutine($readable->read()); // Nothing to read on this stream.

        Loop\tick();

        $this->assertTrue($promise->isPending());
    }

    /**
     * @depends testReadOnEmptyStream
     */
    public function testDrainThenRead()
    {
        list($readable, $writable) = $this->createStreams();

        new Coroutine($writable->write(self::WRITE_STRING));

        $promise = new Coroutine($readable->read());

        $callback = $this->createCallback(1);
        $callback->method('__invoke')
            ->with($this->identicalTo(self::WRITE_STRING));

        $promise->done($callback);

        Loop\run();

        $promise = new Coroutine($readable->read());

        Loop\tick();

        $this->assertTrue($promise->isPending());

        $string = "This is a string to write.\n";

        $promise2 = new Coroutine($writable->write($string));

        $callback = $this->createCallback(1);
        $callback->method('__invoke')
            ->with($this->identicalTo(strlen($string)));

        $promise2->done($callback);

        $callback = $this->createCallback(1);
        $callback->method('__invoke')
            ->with($this->identicalTo($string));

        $promise->done($callback);

        Loop\run();
    }

    /**
     * @depends testRead
     */
    public function testReadTo()
    {
        list($readable, $writable) = $this->createStreams();

        new Coroutine($writable->write(self::WRITE_STRING));

        $offset = 5;
        $char = substr(self::WRITE_STRING, $offset, 1);

        $promise = new Coroutine($readable->read(0, $char));

        $callback = $this->createCallback(1);
        $callback->method('__invoke')
            ->with($this->identicalTo(substr(self::WRITE_STRING, 0, $offset + 1)));

        $promise->done($callback);

        Loop\run();
    }

    /**
     * @depends testReadTo
     */
    public function testReadToMultibyteString()
    {
        list($readable, $writable) = $this->createStreams();

        new Coroutine($writable->write(self::WRITE_STRING));

        $offset = 5;
        $length = 3;
        $string = substr(self::WRITE_STRING, $offset, $length);

        $promise = new Coroutine($readable->read(0, $string));

        $callback = $this->createCallback(1);
        $callback->method('__invoke')
            ->with($this->identicalTo(substr(self::WRITE_STRING, 0, $offset + 1)));

        $promise->done($callback);

        Loop\run();
    }

    /**
     * @depends testReadTo
     */
    public function testReadToNoMatchInStream()
    {
        list($readable, $writable) = $this->createStreams();

        new Coroutine($writable->write(self::WRITE_STRING));

        $char = '~';

        $promise = new Coroutine($readable->read(0, $char));

        $callback = $this->createCallback(1);
        $callback->method('__invoke')
            ->with($this->identicalTo(self::WRITE_STRING));

        $promise->done($callback);

        Loop\run();

        $promise = new Coroutine($readable->read(0, $char));

        Loop\tick();

        $this->assertTrue($promise->isPending());
    }

    /**
     * @depends testReadTo
     */
    public function testReadToEmptyString()
    {
        list($readable, $writable) = $this->createStreams();

        new Coroutine($writable->write(self::WRITE_STRING));

        $promise = new Coroutine($readable->read(0, ''));

        $callback = $this->createCallback(1);
        $callback->method('__invoke')
            ->with($this->identicalTo(self::WRITE_STRING));

        $promise->done($callback);

        Loop\run();
    }

    /**
     * @depends testReadTo
     */
    public function testReadToAfterClose()
    {
        list($readable, $writable) = $this->createStreams();

        $readable->close();

        $this->assertFalse($readable->isReadable());

        $promise = new Coroutine($readable->read(0, "\0"));

        $callback = $this->createCallback(1);
        $callback->method('__invoke')
            ->with($this->isInstanceOf(UnreadableException::class));

        $promise->done($this->createCallback(0), $callback);

        Loop\run();
    }

    /**
     * @depends testReadTo
     */
    public function testReadToThenClose()
    {
        list($readable, $writable) = $this->createStreams();

        $promise = new Coroutine($readable->read(0, "\0"));

        $callback = $this->createCallback(1);
        $callback->method('__invoke')
            ->with($this->identicalTo(''));

        $promise->done($callback);

        $readable->close();

        Loop\run();
    }

    /**
     * @depends testReadTo
     */
    public function testSimultaneousReadTo()
    {
        list($readable, $writable) = $this->createStreams();

        $promise1 = new Coroutine($readable->read(0, "\0"));

        $promise2 = new Coroutine($readable->read(0, "\0"));

        $callback = $this->createCallback(1);
        $callback->method('__invoke')
            ->with($this->identicalTo(self::WRITE_STRING));

        $promise1->done($callback);

        $callback = $this->createCallback(1);
        $callback->method('__invoke')
            ->with($this->identicalTo("123\0"));

        $promise2->done($callback);

        Loop\timer(self::TIMEOUT, function () use ($writable) {
            new Coroutine($writable->write("123\0" . "4567890"));
        });

        new Coroutine($writable->write(self::WRITE_STRING));

        Loop\run();
    }

    /**
     * @depends testSimultaneousReadTo
     */
    public function testSimultaneousReadToThenClose()
    {
        list($readable, $writable) = $this->createStreams();

        $promise1 = new Coroutine($readable->read(0, "\0"));

        $promise2 = new Coroutine($readable->read(0, "\0"));

        $callback = $this->createCallback(1);
        $callback->method('__invoke')
            ->with($this->identicalTo(''));

        $promise1->done($callback);

        $callback = $this->createCallback(1);
        $callback->method('__invoke')
            ->with($this->isInstanceOf(UnreadableException::class));

        $promise2->done($this->createCallback(0), $callback);

        $readable->close();

        Loop\run();
    }

    /**
     * @depends testReadTo
     */
    public function testReadToWithLength()
    {
        list($readable, $writable) = $this->createStreams();

        $offset = 10;
        $length = 5;
        $char = substr(self::WRITE_STRING, $offset, 1);

        $promise = new Coroutine($readable->read($length, $char));

        $callback = $this->createCallback(1);
        $callback->method('__invoke')
            ->with($this->identicalTo(substr(self::WRITE_STRING, 0, $length)));

        $promise->done($callback);

        new Coroutine($writable->write(self::WRITE_STRING));

        Loop\run();

        $promise = new Coroutine($readable->read(0, $char));

        $callback = $this->createCallback(1);
        $callback->method('__invoke')
            ->with($this->identicalTo(substr(self::WRITE_STRING, $length, $offset - $length + 1)));

        $promise->done($callback);

        Loop\run();
    }

    /**
     * @depends testReadTo
     */
    public function testReadToWithInvalidLength()
    {
        list($readable, $writable) = $this->createStreams();

        new Coroutine($writable->write(self::WRITE_STRING));

        $offset = 5;
        $char = substr(self::WRITE_STRING, $offset, 1);

        $promise = new Coroutine($readable->read(-1, $char));

        $callback = $this->createCallback(1);
        $callback->method('__invoke')
            ->with($this->isInstanceOf(InvalidArgumentError::class));

        $promise->done($this->createCallback(0), $callback);

        Loop\run();
    }

    /**
     * @depends testReadTo
     */
    public function testCancelReadTo()
    {
        $exception = new Exception();

        list($readable, $writable) = $this->createStreams();

        $char = substr(self::WRITE_STRING, 0, 1);

        $promise = new Coroutine($readable->read(0, $char));

        $promise->cancel($exception);

        $callback = $this->createCallback(1);
        $callback->method('__invoke')
            ->with($this->identicalTo($exception));

        $promise->done($this->createCallback(0), $callback);

        Loop\run();

        $promise = new Coroutine($readable->read(0, $char));

        $this->assertTrue($promise->isPending());

        $callback = $this->createCallback(1);
        $callback->method('__invoke')
            ->with($this->identicalTo($char));

        $promise->done($callback);

        new Coroutine($writable->write(self::WRITE_STRING));

        Loop\run();
    }

    /**
     * @depends testReadTo
     */
    public function testReadToOnEmptyStream()
    {
        list($readable, $writable) = $this->createStreams();

        $promise = new Coroutine($readable->read(0, "\n")); // Nothing to read on this stream.

        Loop\tick();

        $this->assertTrue($promise->isPending());
    }

    /**
     * @depends testReadToOnEmptyStream
     */
    public function testDrainThenReadTo()
    {
        list($readable, $writable) = $this->createStreams();

        new Coroutine($writable->write(self::WRITE_STRING));

        $char = "\n";

        $promise = new Coroutine($readable->read());

        Loop\run();

        $promise = new Coroutine($readable->read(0, $char));

        Loop\tick();

        $this->assertTrue($promise->isPending());

        $string1 = "This is a string to write.\n";
        $string2 = "This part should not be read.\n";

        new Coroutine($writable->write($string1 . $string2));

        $callback = $this->createCallback(1);
        $callback->method('__invoke')
            ->with($this->identicalTo($string1));

        $promise->done($callback);

        Loop\run();
    }

    /**
     * @depends testReadTo
     */
    public function testReadAfterReadTo()
    {
        list($readable, $writable) = $this->createStreams();

        new Coroutine($writable->write(self::WRITE_STRING));

        $offset = 5;
        $char = substr(self::WRITE_STRING, $offset, 1);

        $promise = new Coroutine($readable->read(0, $char));

        $callback = $this->createCallback(1);
        $callback->method('__invoke')
            ->with($this->identicalTo(substr(self::WRITE_STRING, 0, $offset + 1)));

        $promise->done($callback);

        Loop\run();

        $promise = new Coroutine($readable->read());

        $callback = $this->createCallback(1);
        $callback->method('__invoke')
            ->with($this->identicalTo(substr(self::WRITE_STRING, $offset + 1)));

        $promise->done($callback);

        Loop\run();
    }

    /**
     * @depends testReadTo
     */
    public function testReadAfterCancelledReadTo()
    {
        $exception = new Exception();

        list($readable, $writable) = $this->createStreams();

        $offset = 5;
        $char = substr(self::WRITE_STRING, $offset, 1);

        $promise = new Coroutine($readable->read(0, $char));

        $promise->cancel($exception);

        $callback = $this->createCallback(1);
        $callback->method('__invoke')
            ->with($this->identicalTo($exception));

        $promise->done($this->createCallback(0), $callback);

        Loop\run();

        $promise = new Coroutine($readable->read());

        $callback = $this->createCallback(1);
        $callback->method('__invoke')
            ->with($this->identicalTo(self::WRITE_STRING));

        $promise->done($callback);

        new Coroutine($writable->write(self::WRITE_STRING));

        Loop\run();
    }

    /**
     * @depends testRead
     */
    public function testReadWithTimeout()
    {
        list($readable, $writable) = $this->createStreams();

        $promise = new Coroutine($readable->read(0, null, self::TIMEOUT));

        $callback = $this->createCallback(1);
        $callback->method('__invoke')
            ->with($this->isInstanceOf(TimeoutException::class));

        $promise->done($this->createCallback(0), $callback);

        Loop\run();
    }

    /**
     * @depends testReadTo
     */
    public function testReadToWithTimeout()
    {
        list($readable, $writable) = $this->createStreams();

        $promise = new Coroutine($readable->read(0, "\0", self::TIMEOUT));

        $callback = $this->createCallback(1);
        $callback->method('__invoke')
            ->with($this->isInstanceOf(TimeoutException::class));

        $promise->done($this->createCallback(0), $callback);

        Loop\run();
    }

    /**
     * @depends testRead
     */
    public function testReadAfterEof()
    {
        list($readable, $writable) = $this->createStreams();

        new Coroutine($writable->write(self::WRITE_STRING));

        fclose($writable->getResource()); // Close other end of pipe.

        $promise = new Coroutine($readable->read());

        $callback = $this->createCallback(1);
        $callback->method('__invoke')
            ->with($this->identicalTo(self::WRITE_STRING));

        $promise->done($callback);

        Loop\run(); // Drain readable buffer.

        $promise = new Coroutine($readable->read());

        $callback = $this->createCallback(1);
        $callback->method('__invoke')
            ->with($this->identicalTo(''));

        $promise->done($callback);

        Loop\run(); // Should get an empty string.

        $promise = new Coroutine($readable->read());

        $callback = $this->createCallback(1);
        $callback->method('__invoke')
            ->with($this->isInstanceOf(UnreadableException::class));

        $promise->done($this->createCallback(0), $callback);

        Loop\run(); // Should reject with UnreadableException.
    }

    /**
     * @depends testRead
     */
    public function testPendingReadThenEof()
    {
        list($readable, $writable) = $this->createStreams();

        $promise = new Coroutine($readable->read());

        fclose($writable->getResource()); // Close other end of pipe.

        $callback = $this->createCallback(1);
        $callback->method('__invoke')
            ->with($this->identicalTo(''));

        $promise->done($callback);

        Loop\run();

        $promise = new Coroutine($readable->read());

        $callback = $this->createCallback(1);
        $callback->method('__invoke')
            ->with($this->isInstanceOf(UnreadableException::class));

        $promise->done($this->createCallback(0), $callback);

        Loop\run(); // Should reject with UnreadableException.
    }

    /**
     * @depends testReadTo
     */
    public function testReadToAfterEof()
    {
        list($readable, $writable) = $this->createStreams();

        new Coroutine($writable->write(self::WRITE_STRING));

        fclose($writable->getResource()); // Close other end of pipe.

        $promise = new Coroutine($readable->read(0, "\0"));

        $callback = $this->createCallback(1);
        $callback->method('__invoke')
            ->with($this->identicalTo(self::WRITE_STRING));

        $promise->done($callback);

        Loop\run(); // Drain readable buffer.

        $promise = new Coroutine($readable->read(0, "\0"));

        $callback = $this->createCallback(1);
        $callback->method('__invoke')
            ->with($this->identicalTo(''));

        $promise->done($callback);

        Loop\run(); // Should get an empty string.

        $promise = new Coroutine($readable->read(0, "\0"));

        $callback = $this->createCallback(1);
        $callback->method('__invoke')
            ->with($this->isInstanceOf(UnreadableException::class));

        $promise->done($this->createCallback(0), $callback);

        Loop\run(); // Should reject with UnreadableException.
    }

    /**
     * @depends testReadTo
     */
    public function testReadToThenReadWithLength()
    {
        list($readable, $writable) = $this->createStreams();

        new Coroutine($writable->write(self::WRITE_STRING));

        $promise = new Coroutine($readable->read(0, substr(self::WRITE_STRING, 6, 1)));

        $callback = $this->createCallback(1);
        $callback->method('__invoke')
            ->with($this->identicalTo(substr(self::WRITE_STRING, 0, 7)));

        $promise->done($callback);

        Loop\run();

        $promise = new Coroutine($readable->read(10));

        $callback = $this->createCallback(1);
        $callback->method('__invoke')
            ->with($this->identicalTo(substr(self::WRITE_STRING, 7, 10)));

        $promise->done($callback);

        Loop\run();
    }

    /**
     * @depends testRead
     */
    public function testUnshift()
    {
        list($readable, $writable) = $this->createStreams();

        new Coroutine($writable->write(self::WRITE_STRING));

        $data = '1234567890';

        $readable->unshift($data);

        $promise = new Coroutine($readable->read());

        $callback = $this->createCallback(1);
        $callback->method('__invoke')
            ->with($this->identicalTo($data . self::WRITE_STRING));

        $promise->done($callback);

        Loop\run();
    }

    /**
     * @depends testUnshift
     */
    public function testUnshiftWithPendingRead()
    {
        list($readable, $writable) = $this->createStreams();

        $promise = new Coroutine($readable->read());

        $data = '1234567890';

        $readable->unshift($data);

        $callback = $this->createCallback(1);
        $callback->method('__invoke')
            ->with($this->identicalTo($data));

        $promise->done($callback);

        Loop\run();
    }

    /**
     * @depends testRead
     */
    public function testPoll()
    {
        list($readable, $writable) = $this->createStreams();

        new Coroutine($writable->write(self::WRITE_STRING));

        $promise = new Coroutine($readable->poll());

        $callback = $this->createCallback(1);
        $callback->method('__invoke')
            ->with($this->identicalTo(''));

        $promise->done($callback);

        Loop\run();

        $promise = new Coroutine($readable->read()); // Empty the readable stream and ignore data.

        Loop\run();

        $promise = new Coroutine($readable->poll());

        $promise->done($this->createCallback(0));

        Loop\tick();
    }

    /**
     * @depends testPoll
     */
    public function testPollAfterClose()
    {
        list($readable, $writable) = $this->createStreams();

        $readable->close();

        $promise = new Coroutine($readable->poll());

        $callback = $this->createCallback(1);
        $callback->method('__invoke')
            ->with($this->isInstanceOf(UnreadableException::class));

        $promise->done($this->createCallback(0), $callback);

        Loop\run();
    }

    /**
     * @depends testPoll
     */
    public function testPollThenClose()
    {
        list($readable, $writable) = $this->createStreams();

        $promise = new Coroutine($readable->poll());

        $callback = $this->createCallback(1);
        $callback->method('__invoke')
            ->with($this->identicalTo(''));

        $promise->done($callback);

        $readable->close();

        Loop\run();
    }

    /**
     * @depends testPoll
     */
    public function testPollAfterRead()
    {
        list($readable, $writable) = $this->createStreams();

        $promise1 = new Coroutine($readable->read());

        $promise2 = new Coroutine($readable->poll());

        $callback = $this->createCallback(1);
        $callback->method('__invoke')
            ->with($this->identicalTo(''));

        $promise2->done($callback);

        Loop\timer(self::TIMEOUT, function () use ($writable) {
            new Coroutine($writable->write(self::WRITE_STRING));
        });

        new Coroutine($writable->write(self::WRITE_STRING));

        Loop\run();
    }

    /**
     * @depends testPoll
     */
    public function testPollWithNonEmptyBuffer()
    {
        list($readable, $writable) = $this->createStreams();

        new Coroutine($writable->write(self::WRITE_STRING));

        $promise = new Coroutine($readable->read(0, 'b'));

        Loop\run();

        $promise = new Coroutine($readable->poll());

        $callback = $this->createCallback(1);
        $callback->method('__invoke')
            ->with($this->isInstanceOf(FailureException::class));

        $promise->done($this->createCallback(0), $callback);

        Loop\run();
    }

    /**
     * @depends testPoll
     */
    public function testCancelPoll()
    {
        $exception = new Exception();

        list($readable, $writable) = $this->createStreams();

        $promise = new Coroutine($readable->poll());

        $promise->cancel($exception);

        $callback = $this->createCallback(1);
        $callback->method('__invoke')
            ->with($this->identicalTo($exception));

        $promise->done($this->createCallback(0), $callback);

        Loop\run();

        $promise = new Coroutine($readable->poll());

        $this->assertTrue($promise->isPending());

        $callback = $this->createCallback(1);
        $callback->method('__invoke')
            ->with($this->identicalTo(''));

        $promise->done($callback);

        new Coroutine($writable->write(self::WRITE_STRING));

        Loop\run();
    }

    public function testRebind()
    {
        list($readable, $writable) = $this->createStreams();

<<<<<<< HEAD
        $poll = $this->getMockBuilder(Io::class)
            ->disableOriginalConstructor()
            ->getMock();

        $loop = $this->getMock(LoopInterface::class);

        $loop->expects($this->once())
            ->method('poll')
            ->will($this->returnValue($poll));

        Loop\loop($loop);

        $readable->rebind();
    }

    /**
     * @depends testRebind
     */
    public function testRebindAfterRead()
    {
        list($readable, $writable) = $this->createStreams();

=======
>>>>>>> 2fe9b238
        $promise = new Coroutine($readable->read());

        $timeout = 1;

        $poll = $this->getMockBuilder(Io::class)
            ->disableOriginalConstructor()
            ->getMock();

        $poll->expects($this->once())
            ->method('listen')
            ->with($timeout);

        $loop = $this->getMock(LoopInterface::class);
        $loop->expects($this->once())
            ->method('poll')
            ->will($this->returnValue($poll));

        Loop\loop($loop);

        $readable->rebind($timeout);
    }
}<|MERGE_RESOLUTION|>--- conflicted
+++ resolved
@@ -1123,31 +1123,6 @@
     {
         list($readable, $writable) = $this->createStreams();
 
-<<<<<<< HEAD
-        $poll = $this->getMockBuilder(Io::class)
-            ->disableOriginalConstructor()
-            ->getMock();
-
-        $loop = $this->getMock(LoopInterface::class);
-
-        $loop->expects($this->once())
-            ->method('poll')
-            ->will($this->returnValue($poll));
-
-        Loop\loop($loop);
-
-        $readable->rebind();
-    }
-
-    /**
-     * @depends testRebind
-     */
-    public function testRebindAfterRead()
-    {
-        list($readable, $writable) = $this->createStreams();
-
-=======
->>>>>>> 2fe9b238
         $promise = new Coroutine($readable->read());
 
         $timeout = 1;

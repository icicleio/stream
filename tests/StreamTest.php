<?php
namespace Icicle\Tests\Stream;

use Exception;
use Icicle\Coroutine\Coroutine;
use Icicle\Loop;
use Icicle\Loop\SelectLoop;
use Icicle\Promise\Exception\TimeoutException;
use Icicle\Stream\Exception\BusyError;
use Icicle\Stream\Exception\ClosedException;
use Icicle\Stream\Exception\UnreadableException;
use Icicle\Stream\Exception\UnwritableException;
use Icicle\Stream\Stream;
use Icicle\Stream\WritableStreamInterface;

class StreamTest extends TestCase
{
    const WRITE_STRING = 'abcdefghijklmnopqrstuvwxyz';
    const CHUNK_SIZE = 8192;
    const TIMEOUT = 0.1;
    const HWM = 16384;

    public function setUp()
    {
        Loop\loop(new SelectLoop());
    }
    
    /**
     * @param int $hwm
     *
     * @return \Icicle\Stream\Stream[] Same stream instance for readable and writable.
     */
    public function createStreams($hwm = self::CHUNK_SIZE)
    {
        $stream = new Stream($hwm);

        return [$stream, $stream];
    }

    public function testRead()
    {
        list($readable, $writable) = $this->createStreams();

        new Coroutine($writable->write(StreamTest::WRITE_STRING));

        $promise = new Coroutine($readable->read());

        $callback = $this->createCallback(1);
        $callback->method('__invoke')
            ->with($this->identicalTo(StreamTest::WRITE_STRING));

        $promise->done($callback);

        Loop\run();
    }

    /**
     * @depends testRead
     */
    public function testReadAfterClose()
    {
        list($readable, $writable) = $this->createStreams();

        $readable->close();

        $this->assertFalse($readable->isReadable());

        $promise = new Coroutine($readable->read());

        $callback = $this->createCallback(1);
        $callback->method('__invoke')
            ->with($this->isInstanceOf(UnreadableException::class));

        $promise->done($this->createCallback(0), $callback);

        Loop\run();
    }

    /**
     * @depends testRead
     */
    public function testReadThenClose()
    {
        list($readable, $writable) = $this->createStreams();

        $promise = new Coroutine($readable->read());

        Loop\tick(false);

        $callback = $this->createCallback(1);
        $callback->method('__invoke')
            ->with($this->isInstanceOf(ClosedException::class));

        $promise->done($this->createCallback(0), $callback);

        $readable->close();

        Loop\run();
    }

    /**
     * @depends testRead
     */
    public function testSimultaneousRead()
    {
        list($readable, $writable) = $this->createStreams();

        $promise1 = new Coroutine($readable->read());
        Loop\tick(false);

        $promise2 = new Coroutine($readable->read());
        Loop\tick(false);

        $callback = $this->createCallback(1);
        $callback->method('__invoke')
            ->with($this->identicalTo(StreamTest::WRITE_STRING));

        $promise1->done($callback);

        $callback = $this->createCallback(1);
        $callback->method('__invoke')
            ->with($this->isInstanceof(BusyError::class));

        $promise2->done($this->createCallback(0), $callback);

        $promise = new Coroutine($writable->write(StreamTest::WRITE_STRING));

        Loop\run();
    }

    /**
     * @depends testRead
     */
    public function testReadWithLength()
    {
        list($readable, $writable) = $this->createStreams();

        new Coroutine($writable->write(StreamTest::WRITE_STRING));

        $length = floor(strlen(StreamTest::WRITE_STRING) / 2);

        $promise = new Coroutine($readable->read($length));

        $callback = $this->createCallback(1);
        $callback->method('__invoke')
            ->with($this->identicalTo(substr(StreamTest::WRITE_STRING, 0, $length)));

        $promise->done($callback);

        Loop\run();

        $promise = new Coroutine($readable->read($length));

        $callback = $this->createCallback(1);
        $callback->method('__invoke')
            ->with($this->identicalTo(substr(StreamTest::WRITE_STRING, $length, $length)));

        $promise->done($callback);

        Loop\run();
    }

    /**
     * @depends testRead
     */
    public function testReadWithInvalidLength()
    {
        list($readable, $writable) = $this->createStreams();

        new Coroutine($writable->write(StreamTest::WRITE_STRING));

        $promise = new Coroutine($readable->read(-1));

        $callback = $this->createCallback(1);
        $callback->method('__invoke')
            ->with($this->identicalTo(StreamTest::WRITE_STRING));

        $promise->done($callback);

        Loop\run();
    }

    /**
     * @depends testRead
     */
    public function testCancelRead()
    {
        $exception = new Exception();

        list($readable, $writable) = $this->createStreams();

        $promise = new Coroutine($readable->read());
        Loop\tick(false);

        $promise->cancel($exception);

        $callback = $this->createCallback(1);
        $callback->method('__invoke')
            ->with($this->identicalTo($exception));

        $promise->done($this->createCallback(0), $callback);

        Loop\run();

        $promise = new Coroutine($readable->read());
        Loop\tick(false);

        $this->assertTrue($promise->isPending());

        $callback = $this->createCallback(1);
        $callback->method('__invoke')
            ->with($this->identicalTo(StreamTest::WRITE_STRING));

        $promise->done($callback);

        $promise = new Coroutine($writable->write(StreamTest::WRITE_STRING));

        Loop\run();
    }

    /**
     * @depends testRead
     */
    public function testReadOnEmptyStream()
    {
        list($readable, $writable) = $this->createStreams();

        $promise = new Coroutine($readable->read()); // Nothing to read on this stream.

        Loop\tick();

        $this->assertTrue($promise->isPending());
    }

    /**
     * @depends testReadOnEmptyStream
     */
    public function testDrainThenRead()
    {
        list($readable, $writable) = $this->createStreams();

        new Coroutine($writable->write(StreamTest::WRITE_STRING));

        $promise = new Coroutine($readable->read());

        $callback = $this->createCallback(1);
        $callback->method('__invoke')
            ->with($this->identicalTo(StreamTest::WRITE_STRING));

        $promise->done($callback);

        Loop\run();

        $promise = new Coroutine($readable->read());

        Loop\tick();

        $this->assertTrue($promise->isPending());

        $string = "This is a string to write.\n";

        $promise2 = new Coroutine($writable->write($string));

        $callback = $this->createCallback(1);
        $callback->method('__invoke')
            ->with($this->identicalTo(strlen($string)));

        $promise2->done($callback);

        $callback = $this->createCallback(1);
        $callback->method('__invoke')
            ->with($this->identicalTo($string));

        $promise->done($callback);

        Loop\run();
    }

    /**
     * @depends testRead
     */
    public function testReadTo()
    {
        list($readable, $writable) = $this->createStreams();

        new Coroutine($writable->write(StreamTest::WRITE_STRING));

        $offset = 5;
        $char = substr(StreamTest::WRITE_STRING, $offset, 1);

        $promise = new Coroutine($readable->read(0, $char));

        $callback = $this->createCallback(1);
        $callback->method('__invoke')
            ->with($this->identicalTo(substr(StreamTest::WRITE_STRING, 0, $offset + 1)));

        $promise->done($callback);

        Loop\run();
    }

    /**
     * @depends testReadTo
     */
    public function testReadToMultibyteString()
    {
        list($readable, $writable) = $this->createStreams();

        new Coroutine($writable->write(StreamTest::WRITE_STRING));

        $offset = 5;
        $length = 3;
        $string = substr(StreamTest::WRITE_STRING, $offset, $length);

        $promise = new Coroutine($readable->read(0, $string));

        $callback = $this->createCallback(1);
        $callback->method('__invoke')
            ->with($this->identicalTo(substr(StreamTest::WRITE_STRING, 0, $offset + 1)));

        $promise->done($callback);

        Loop\run();
    }

    /**
     * @depends testReadTo
     */
    public function testReadToNoMatchInStream()
    {
        list($readable, $writable) = $this->createStreams();

        new Coroutine($writable->write(StreamTest::WRITE_STRING));

        $char = '~';

        $promise = new Coroutine($readable->read(0, $char));

        $callback = $this->createCallback(1);
        $callback->method('__invoke')
            ->with($this->identicalTo(StreamTest::WRITE_STRING));

        $promise->done($callback);

        Loop\run();

        $promise = new Coroutine($readable->read(0, $char));
        Loop\tick();

        $this->assertTrue($promise->isPending());
    }

    /**
     * @depends testReadTo
     */
    public function testReadToEmptyString()
    {
        list($readable, $writable) = $this->createStreams();

        new Coroutine($writable->write(StreamTest::WRITE_STRING));

        $promise = new Coroutine($readable->read(0, ''));

        $callback = $this->createCallback(1);
        $callback->method('__invoke')
            ->with($this->identicalTo(StreamTest::WRITE_STRING));

        $promise->done($callback);

        Loop\run();
    }

    /**
     * @depends testReadTo
     */
    public function testReadToAfterClose()
    {
        list($readable, $writable) = $this->createStreams();

        $readable->close();

        $this->assertFalse($readable->isReadable());

        $promise = new Coroutine($readable->read(0, "\0"));

        $callback = $this->createCallback(1);
        $callback->method('__invoke')
            ->with($this->isInstanceOf(UnreadableException::class));

        $promise->done($this->createCallback(0), $callback);

        Loop\run();
    }

    /**
     * @depends testReadTo
     */
    public function testReadToThenClose()
    {
        list($readable, $writable) = $this->createStreams();

        $promise = new Coroutine($readable->read(0, "\0"));
        Loop\tick(false);

        $callback = $this->createCallback(1);
        $callback->method('__invoke')
            ->with($this->isInstanceOf(ClosedException::class));

        $promise->done($this->createCallback(0), $callback);

        $readable->close();

        Loop\run();
    }

    /**
     * @depends testReadTo
     */
    public function testSimultaneousReadTo()
    {
        list($readable, $writable) = $this->createStreams();

        $promise1 = new Coroutine($readable->read(0, "\0"));
        Loop\tick(false);

        $promise2 = new Coroutine($readable->read(0, "\0"));
        Loop\tick(false);

        $callback = $this->createCallback(1);
        $callback->method('__invoke')
            ->with($this->identicalTo(StreamTest::WRITE_STRING));

        $promise1->done($callback);

        $callback = $this->createCallback(1);
        $callback->method('__invoke')
            ->with($this->isInstanceof(BusyError::class));

        $promise2->done($this->createCallback(0), $callback);

        new Coroutine($writable->write(StreamTest::WRITE_STRING));

        Loop\run();
    }

    /**
     * @depends testReadTo
     */
    public function testReadToWithLength()
    {
        list($readable, $writable) = $this->createStreams();

        $offset = 10;
        $length = 5;
        $char = substr(StreamTest::WRITE_STRING, $offset, 1);

        $promise = new Coroutine($readable->read($length, $char));
        Loop\tick();

        $callback = $this->createCallback(1);
        $callback->method('__invoke')
            ->with($this->identicalTo(substr(StreamTest::WRITE_STRING, 0, $length)));

        $promise->done($callback);

        $promise = new Coroutine($writable->write(StreamTest::WRITE_STRING));

        Loop\run();

        $promise = new Coroutine($readable->read(0, $char));

        $callback = $this->createCallback(1);
        $callback->method('__invoke')
            ->with($this->identicalTo(substr(StreamTest::WRITE_STRING, $length, $offset - $length + 1)));

        $promise->done($callback);

        Loop\run();
    }

    /**
     * @depends testReadTo
     */
    public function testReadToWithInvalidLength()
    {
        list($readable, $writable) = $this->createStreams();

        new Coroutine($writable->write(StreamTest::WRITE_STRING));

        $offset = 5;
        $char = substr(StreamTest::WRITE_STRING, $offset, 1);

        $promise = new Coroutine($readable->read(-1, $char));

        $callback = $this->createCallback(1);
        $callback->method('__invoke')
            ->with($this->identicalTo(substr(StreamTest::WRITE_STRING, 0, $offset + 1)));

        $promise->done($callback);

        Loop\run();
    }

    /**
     * @depends testReadTo
     */
    public function testCancelReadTo()
    {
        $exception = new Exception();

        list($readable, $writable) = $this->createStreams();

        $char = substr(StreamTest::WRITE_STRING, 0, 1);

        $promise = new Coroutine($readable->read(0, $char));
        Loop\tick(false);

        $promise->cancel($exception);

        $callback = $this->createCallback(1);
        $callback->method('__invoke')
            ->with($this->identicalTo($exception));

        $promise->done($this->createCallback(0), $callback);

        Loop\run();

        $promise = new Coroutine($readable->read(0, $char));
        Loop\tick(false);

        $this->assertTrue($promise->isPending());

        $callback = $this->createCallback(1);
        $callback->method('__invoke')
            ->with($this->identicalTo($char));

        $promise->done($callback);

        $promise = new Coroutine($writable->write(StreamTest::WRITE_STRING));

        Loop\run();
    }

    /**
     * @depends testReadTo
     */
    public function testReadToOnEmptyStream()
    {
        list($readable, $writable) = $this->createStreams();

        $promise = new Coroutine($readable->read(0, "\n")); // Nothing to read on this stream.
        Loop\tick();

        $this->assertTrue($promise->isPending());
    }

    /**
     * @depends testReadToOnEmptyStream
     */
    public function testDrainThenReadTo()
    {
        list($readable, $writable) = $this->createStreams();

        new Coroutine($writable->write(StreamTest::WRITE_STRING));

        $char = "\n";

        $promise = new Coroutine($readable->read());

        Loop\run();

        $promise = new Coroutine($readable->read(0, $char));

        Loop\tick();

        $this->assertTrue($promise->isPending());

        $string1 = "This is a string to write.\n";
        $string2 = "This part should not be read.\n";

        new Coroutine($writable->write($string1 . $string2));

        $callback = $this->createCallback(1);
        $callback->method('__invoke')
            ->with($this->identicalTo($string1));

        $promise->done($callback);

        Loop\run();
    }

    /**
     * @depends testReadTo
     */
    public function testReadAfterReadTo()
    {
        list($readable, $writable) = $this->createStreams();

        new Coroutine($writable->write(StreamTest::WRITE_STRING));

        $offset = 5;
        $char = substr(StreamTest::WRITE_STRING, $offset, 1);

        $promise = new Coroutine($readable->read(0, $char));

        $callback = $this->createCallback(1);
        $callback->method('__invoke')
            ->with($this->identicalTo(substr(StreamTest::WRITE_STRING, 0, $offset + 1)));

        $promise->done($callback);

        Loop\run();

        $promise = new Coroutine($readable->read());

        $callback = $this->createCallback(1);
        $callback->method('__invoke')
            ->with($this->identicalTo(substr(StreamTest::WRITE_STRING, $offset + 1)));

        $promise->done($callback);

        Loop\run();
    }

    /**
     * @depends testReadTo
     */
    public function testReadAfterCancelledReadTo()
    {
        $exception = new Exception();

        list($readable, $writable) = $this->createStreams();

        $offset = 5;
        $char = substr(StreamTest::WRITE_STRING, $offset, 1);

        $promise = new Coroutine($readable->read(0, $char));
        Loop\tick();

        $promise->cancel($exception);

        $callback = $this->createCallback(1);
        $callback->method('__invoke')
            ->with($this->identicalTo($exception));

        $promise->done($this->createCallback(0), $callback);

        Loop\run();

        $promise = new Coroutine($readable->read());
        Loop\tick();

        $callback = $this->createCallback(1);
        $callback->method('__invoke')
            ->with($this->identicalTo(StreamTest::WRITE_STRING));

        $promise->done($callback);

        new Coroutine($writable->write(StreamTest::WRITE_STRING));

        Loop\run();
    }

    /**
     * @depends testRead
     */
    public function testPipe()
    {
        list($readable, $writable) = $this->createStreams();

        $mock = $this->getMock(WritableStreamInterface::class);

        $mock->method('isWritable')
            ->will($this->returnCallback(function () {
                static $count = 0;
                return 3 >= ++$count;
            }));

        $mock->expects($this->exactly(3))
            ->method('write')
            ->will($this->returnCallback(function ($data) {
                $this->assertSame(StreamTest::WRITE_STRING, $data);
                $generator = function () use ($data) {
                    return yield strlen($data);
                };
                return $generator();
            }));

        $promise = new Coroutine($readable->pipe($mock));
        new Coroutine($writable->write(StreamTest::WRITE_STRING));

        Loop\tick();

        $this->assertTrue($promise->isPending());
        new Coroutine($writable->write(StreamTest::WRITE_STRING));

        Loop\tick();

        $this->assertTrue($promise->isPending());
        new Coroutine($writable->write(StreamTest::WRITE_STRING));

        Loop\tick();

        $this->assertFalse($promise->isPending());
        $this->assertTrue($promise->isFulfilled());
        $this->assertSame(strlen(StreamTest::WRITE_STRING) * 3, $promise->wait());
    }

    /**
     * @depends testPipe
     */
    public function testPipeOnUnwritableStream()
    {
        list($readable) = $this->createStreams();

        $mock = $this->getMock(WritableStreamInterface::class);

        $mock->method('isWritable')
            ->will($this->returnValue(false));

        $promise = new Coroutine($readable->pipe($mock));

        $callback = $this->createCallback(1);
        $callback->method('__invoke')
            ->with($this->isInstanceOf('Icicle\Stream\Exception\UnwritableException'));

        $promise->done($this->createCallback(0), $callback);

        Loop\run();
    }

    /**
     * @depends testPipe
     */
    public function testPipeEndOnUnexpectedClose()
    {
        list($readable, $writable) = $this->createStreams();

        new Coroutine($writable->write(StreamTest::WRITE_STRING));

        $stream = $this->prophesize(WritableStreamInterface::class);

        $stream->isWritable()->willReturn(true);

        $generator = function () {
            return yield strlen(StreamTest::WRITE_STRING);
        };
        $stream->write(StreamTest::WRITE_STRING, 0)->willReturn($generator());

        $stream->end()->shouldBeCalled();

        $promise = new Coroutine($readable->pipe($stream->reveal(), true));

        $promise->done($this->createCallback(0), $this->createCallback(1));

        Loop\tick();

        $this->assertTrue($promise->isPending());

        $readable->close();

        Loop\run();
    }

    /**
     * @depends testPipe
     */
    public function testPipeEndOnNormalClose()
    {
        list($readable, $writable) = $this->createStreams();

        new Coroutine($writable->write(StreamTest::WRITE_STRING));

        $mock = $this->getMock(WritableStreamInterface::class);

        $mock->method('isWritable')
            ->will($this->returnValue(true));

        $mock->expects($this->once())
            ->method('write')
            ->will($this->returnCallback(function ($data) use ($readable) {
                $readable->close();
                $generator = function () use ($data) {
                    return yield strlen($data);
                };
                return $generator();
            }));

        $mock->expects($this->once())
            ->method('end');

        $promise = new Coroutine($readable->pipe($mock, true));

        $callback = $this->createCallback(1);
        $callback->method('__invoke')
            ->with($this->identicalTo(strlen(StreamTest::WRITE_STRING)));

        $promise->done($callback);

        Loop\tick();
    }

    /**
     * @depends testPipe
     */
    public function testPipeDoNotEndOnUnexpectedClose()
    {
        list($readable, $writable) = $this->createStreams();

        new Coroutine($writable->write(StreamTest::WRITE_STRING));

        $mock = $this->getMock(WritableStreamInterface::class);

        $mock->method('isWritable')
            ->will($this->returnValue(true));

        $mock->expects($this->once())
            ->method('write')
            ->will($this->returnCallback(function ($data) {
                $this->assertSame(StreamTest::WRITE_STRING, $data);
                $generator = function () use ($data) {
                    return yield strlen($data);
                };
                return $generator();
            }));

        $mock->expects($this->never())
            ->method('end');

        $promise = new Coroutine($readable->pipe($mock, false));

        $promise->done($this->createCallback(0), $this->createCallback(1));

        Loop\tick();

        $this->assertTrue($promise->isPending());

        $readable->close();

        Loop\run();
    }

    /**
     * @depends testPipe
     */
    public function testPipeDoNotEndOnNormalClose()
    {
        list($readable, $writable) = $this->createStreams();

        new Coroutine($writable->write(StreamTest::WRITE_STRING));

        $mock = $this->getMock(WritableStreamInterface::class);

        $mock->method('isWritable')
            ->will($this->returnValue(true));

        $mock->expects($this->once())
            ->method('write')
            ->will($this->returnCallback(function ($data) use ($readable) {
                $readable->close();
                $generator = function () use ($data) {
                    return yield strlen($data);
                };
                return $generator();
            }));

        $mock->expects($this->never())
            ->method('end');

        $promise = new Coroutine($readable->pipe($mock, false));

        $callback = $this->createCallback(1);
        $callback->method('__invoke')
            ->with($this->identicalTo(strlen(StreamTest::WRITE_STRING)));

        $promise->done($callback);

        Loop\tick();
    }

    /**
     * @depends testPipe
     */
    public function testPipeCancel()
    {
        list($readable, $writable) = $this->createStreams();

        new Coroutine($writable->write(StreamTest::WRITE_STRING));

        $stream = $this->prophesize(WritableStreamInterface::class);

        $stream->isWritable()->willReturn(true);

        $generator = function () {
            return yield strlen(StreamTest::WRITE_STRING);
        };
        $stream->write(StreamTest::WRITE_STRING, 0)->willReturn($generator());

        $stream->end()->shouldBeCalled();

        $promise = new Coroutine($readable->pipe($stream->reveal()));

        $exception = new Exception();

        $callback = $this->createCallback(1);
        $callback->method('__invoke')
            ->with($this->identicalTo($exception));

        $promise->done($this->createCallback(0), $callback);

        Loop\tick();

        $this->assertTrue($promise->isPending());

        $promise->cancel($exception);

        Loop\run();
    }

    /**
     * @depends testPipe
     */
    public function testPipeWithLength()
    {
        list($readable, $writable) = $this->createStreams();

        new Coroutine($writable->write(StreamTest::WRITE_STRING));

        $length = 8;

        $mock = $this->getMock(WritableStreamInterface::class);

        $mock->method('isWritable')
            ->will($this->returnValue(true));

        $mock->expects($this->once())
            ->method('write')
            ->will($this->returnCallback(function ($data) use ($length) {
                $this->assertSame(substr(StreamTest::WRITE_STRING, 0, $length), $data);
                $generator = function () use ($data) {
                    return yield strlen($data);
                };
                return $generator();
            }));

        $mock->expects($this->never())
            ->method('end');

        $promise = new Coroutine($readable->pipe($mock, false, $length));

        $callback = $this->createCallback(1);
        $callback->method('__invoke')
            ->with($this->identicalTo($length));

        $promise->done($callback);

        Loop\tick();

        $mock = $this->getMock(WritableStreamInterface::class);

        $mock->method('isWritable')
            ->will($this->returnValue(true));

        $mock->expects($this->exactly(2))
            ->method('write')
            ->will($this->returnCallback(function ($data) {
                $generator = function () use ($data) {
                    return yield strlen($data);
                };
                return $generator();
            }));

        $mock->expects($this->never())
            ->method('end');

        $promise = new Coroutine($readable->pipe($mock, false, strlen(StreamTest::WRITE_STRING)));

        $callback = $this->createCallback(1);
        $callback->method('__invoke')
            ->with($this->identicalTo(strlen(StreamTest::WRITE_STRING)));

        $promise->done($callback);

        Loop\tick();

        $this->assertTrue($promise->isPending());

        new Coroutine($writable->write(StreamTest::WRITE_STRING));

        Loop\tick();

        $this->assertFalse($promise->isPending());
    }

    /**
     * @depends testPipeWithLength
     */
    public function testPipeWithInvalidLength()
    {
        list($readable, $writable) = $this->createStreams();

        new Coroutine($writable->write(StreamTest::WRITE_STRING));

        $mock = $this->getMock(WritableStreamInterface::class);

        $mock->method('isWritable')
            ->will($this->returnCallback(function () {
                static $i = 0;
                return !$i++;
            }));

        $mock->expects($this->once())
            ->method('write')
            ->will($this->returnCallback(function ($data) {
                $generator = function () use ($data) {
                    return yield strlen($data);
                };
                return $generator();
            }));

        $mock->expects($this->never())
            ->method('end');

        $promise = new Coroutine($readable->pipe($mock, false, -1));

        $callback = $this->createCallback(1);
        $callback->method('__invoke')
            ->with($this->identicalTo(strlen(StreamTest::WRITE_STRING)));

        $promise->done($callback);

        Loop\tick();
    }

    /**
     * @depends testPipe
     */
    public function testPipeTo()
    {
        list($readable, $writable) = $this->createStreams();

        new Coroutine($writable->write(StreamTest::WRITE_STRING));

        $offset = 10;
        $char = substr(StreamTest::WRITE_STRING, $offset, 1);

        $mock = $this->getMock(WritableStreamInterface::class);

        $mock->method('isWritable')
            ->will($this->returnValue(true));

        $mock->expects($this->once())
            ->method('write')
            ->will($this->returnCallback(function ($data) use ($offset) {
                $this->assertSame(substr(StreamTest::WRITE_STRING, 0, $offset + 1), $data);
                $generator = function () use ($data) {
                    return yield strlen($data);
                };
                return $generator();
            }));

        $mock->expects($this->once())
            ->method('end');

        $promise = new Coroutine($readable->pipe($mock, true, 0, $char));

        $callback = $this->createCallback(1);
        $callback->method('__invoke')
            ->with($this->identicalTo($offset + 1));

        $promise->done($callback);

        Loop\run();
    }

    /**
     * @depends testPipeTo
     */
<<<<<<< HEAD
    public function testPipeToIntegerByte()
    {
        list($readable, $writable) = $this->createStreams();

        new Coroutine($writable->write(StreamTest::WRITE_STRING));

        $offset = 10;
        $byte = unpack('C', substr(StreamTest::WRITE_STRING, $offset, 1));
        $byte = $byte[1];

        $mock = $this->getMock(WritableStreamInterface::class);

        $mock->method('isWritable')
            ->will($this->returnValue(true));

        $mock->expects($this->once())
            ->method('write')
            ->will($this->returnCallback(function ($data) use ($offset) {
                $this->assertSame(substr(StreamTest::WRITE_STRING, 0, $offset + 1), $data);
                $generator = function () use ($data) {
                    return yield strlen($data);
                };
                return $generator();
            }));

        $promise = new Coroutine($readable->pipe($mock, true, 0, $byte));

        $callback = $this->createCallback(1);
        $callback->method('__invoke')
            ->with($this->identicalTo($offset + 1));

        $promise->done($callback);

        Loop\run();
    }

    /**
     * @depends testPipeTo
     */
=======
>>>>>>> 54ff98cb
    public function testPipeToOnUnwritableStream()
    {
        list($readable, $writable) = $this->createStreams();

        $mock = $this->getMock(WritableStreamInterface::class);

        $mock->method('isWritable')
            ->will($this->returnValue(false));

        $promise = new Coroutine($readable->pipe($mock, true, 0, '!'));

        $callback = $this->createCallback(1);
        $callback->method('__invoke')
            ->with($this->isInstanceOf(UnwritableException::class));

        $promise->done($this->createCallback(0), $callback);

        Loop\run();
    }

    /**
     * @depends testPipeTo
     */
    public function testPipeToMultibyteString()
    {
        list($readable, $writable) = $this->createStreams();

        new Coroutine($writable->write(StreamTest::WRITE_STRING));

        $offset = 5;
        $length = 3;
        $string = substr(StreamTest::WRITE_STRING, $offset, $length);

        $mock = $this->getMock(WritableStreamInterface::class);

        $mock->method('isWritable')
            ->will($this->returnValue(true));

        $mock->expects($this->once())
            ->method('write')
            ->will($this->returnCallback(function ($data) use ($offset) {
                $this->assertSame(substr(StreamTest::WRITE_STRING, 0, $offset + 1), $data);
                $generator = function () use ($data) {
                    return yield strlen($data);
                };
                return $generator();
            }));

        $promise = new Coroutine($readable->pipe($mock, true, 0, $string));

        $callback = $this->createCallback(1);
        $callback->method('__invoke')
            ->with($this->identicalTo($offset + 1));

        $promise->done($callback);

        Loop\run();
    }

    /**
     * @depends testPipeTo
     */
    public function testPipeToEndOnUnexpectedClose()
    {
        list($readable, $writable) = $this->createStreams();

        new Coroutine($writable->write(StreamTest::WRITE_STRING));

        $stream = $this->prophesize(WritableStreamInterface::class);

        $stream->isWritable()->willReturn(true);

        $generator = function () {
            return yield strlen(StreamTest::WRITE_STRING);
        };
        $stream->write(StreamTest::WRITE_STRING, 0)->willReturn($generator());

        $stream->end()->shouldBeCalled();

        $promise = new Coroutine($readable->pipe($stream->reveal(), true, 0, '!'));

        $promise->done($this->createCallback(0), $this->createCallback(1));

        Loop\tick();

        $this->assertTrue($promise->isPending());

        $readable->close();

        Loop\run();
    }

    /**
     * @depends testPipeTo
     */
    public function testPipeToEndOnNormalClose()
    {
        list($readable, $writable) = $this->createStreams();

        new Coroutine($writable->write(StreamTest::WRITE_STRING));

        $mock = $this->getMock(WritableStreamInterface::class);

        $mock->method('isWritable')
            ->will($this->returnValue(true));

        $mock->expects($this->once())
            ->method('write')
            ->will($this->returnCallback(function ($data) use ($readable) {
                $readable->close();
                $generator = function () use ($data) {
                    return yield strlen($data);
                };
                return $generator();
            }));

        $mock->expects($this->once())
            ->method('end');

        $promise = new Coroutine($readable->pipe($mock, true, 0, '!'));

        $callback = $this->createCallback(1);
        $callback->method('__invoke')
            ->with($this->identicalTo(strlen(StreamTest::WRITE_STRING)));

        $promise->done($callback);

        Loop\tick();
    }

    /**
     * @depends testPipeTo
     */
    public function testPipeToDoNotEndOnUnexpectedClose()
    {
        list($readable, $writable) = $this->createStreams();

        new Coroutine($writable->write(StreamTest::WRITE_STRING));

        $mock = $this->getMock(WritableStreamInterface::class);

        $mock->method('isWritable')
            ->will($this->returnValue(true));

        $mock->expects($this->once())
            ->method('write')
            ->will($this->returnCallback(function ($data) {
                $this->assertSame(StreamTest::WRITE_STRING, $data);
                $generator = function () use ($data) {
                    return yield strlen($data);
                };
                return $generator();
            }));

        $mock->expects($this->never())
            ->method('end');

        $promise = new Coroutine($readable->pipe($mock, false, 0, '!'));

        $promise->done($this->createCallback(0), $this->createCallback(1));

        Loop\tick();

        $this->assertTrue($promise->isPending());

        $readable->close();

        Loop\run();
    }

    /**
     * @depends testPipeTo
     */
    public function testPipeToDoNotEndOnNormalClose()
    {
        list($readable, $writable) = $this->createStreams();

        new Coroutine($writable->write(StreamTest::WRITE_STRING));

        $mock = $this->getMock(WritableStreamInterface::class);

        $mock->method('isWritable')
            ->will($this->returnValue(true));

        $mock->expects($this->once())
            ->method('write')
            ->will($this->returnCallback(function ($data) use ($readable) {
                $readable->close();
                $generator = function () use ($data) {
                    return yield strlen($data);
                };
                return $generator();
            }));

        $mock->expects($this->never())
            ->method('end');

        $promise = new Coroutine($readable->pipe($mock, false, 0, '!'));

        $callback = $this->createCallback(1);
        $callback->method('__invoke')
            ->with($this->identicalTo(strlen(StreamTest::WRITE_STRING)));

        $promise->done($callback);

        Loop\tick();
    }

    /**
     * @depends testPipeTo
     */
    public function testPipeToWithLength()
    {
        list($readable, $writable) = $this->createStreams();

        new Coroutine($writable->write(StreamTest::WRITE_STRING));

        $length = 8;
        $offset = 10;
        $char = substr(StreamTest::WRITE_STRING, $offset, 1);

        $mock = $this->getMock(WritableStreamInterface::class);

        $mock->method('isWritable')
            ->will($this->returnValue(true));

        $mock->expects($this->once())
            ->method('write')
            ->will($this->returnCallback(function ($data) use ($length) {
                $this->assertSame(substr(StreamTest::WRITE_STRING, 0, $length), $data);
                $generator = function () use ($data) {
                    return yield strlen($data);
                };
                return $generator();
            }));

        $mock->expects($this->never())
            ->method('end');

        $promise = new Coroutine($readable->pipe($mock, false, $length, $char));

        $callback = $this->createCallback(1);
        $callback->method('__invoke')
            ->with($this->identicalTo($length));

        $promise->done($callback);

        Loop\tick();

        $mock = $this->getMock(WritableStreamInterface::class);

        $mock->method('isWritable')
            ->will($this->returnValue(true));

        $mock->expects($this->once())
            ->method('write')
            ->will($this->returnCallback(function ($data) use ($offset, $length) {
                $this->assertSame(substr(StreamTest::WRITE_STRING, $length, $offset - $length + 1), $data);
                $generator = function () use ($data) {
                    return yield strlen($data);
                };
                return $generator();
            }));

        $mock->expects($this->never())
            ->method('end');

        $promise = new Coroutine($readable->pipe($mock, false, strlen(StreamTest::WRITE_STRING), $char));

        $callback = $this->createCallback(1);
        $callback->method('__invoke')
            ->with($this->identicalTo($offset - $length + 1));

        $promise->done($callback);

        Loop\tick();

        $this->assertFalse($promise->isPending());
    }

    /**
     * @depends testPipeToWithLength
     */
    public function testPipeToWithInvalidLength()
    {
        list($readable, $writable) = $this->createStreams();

        new Coroutine($writable->write(StreamTest::WRITE_STRING));

        $mock = $this->getMock(WritableStreamInterface::class);

        $mock->method('isWritable')
            ->will($this->returnCallback(function () {
                static $i = 0;
                return !$i++;
            }));

        $mock->expects($this->once())
            ->method('write');

        $mock->expects($this->never())
            ->method('end');

        $promise = new Coroutine($readable->pipe($mock, false, -1, '!'));

        $callback = $this->createCallback(1);
        $callback->method('__invoke')
            ->with($this->identicalTo(strlen(StreamTest::WRITE_STRING)));

        $promise->done($callback);

        Loop\tick();
    }

    /**
     * @depends testRead
     */
    public function testReadWithTimeout()
    {
        list($readable, $writable) = $this->createStreams();

        $promise = new Coroutine($readable->read(0, null, StreamTest::TIMEOUT));

        $callback = $this->createCallback(1);
        $callback->method('__invoke')
            ->with($this->isInstanceOf(TimeoutException::class));

        $promise->done($this->createCallback(0), $callback);

        Loop\run();
    }

    /**
     * @depends testReadTo
     */
    public function testReadToWithTimeout()
    {
        list($readable, $writable) = $this->createStreams();

        $promise = new Coroutine($readable->read(0, "\0", StreamTest::TIMEOUT));

        $callback = $this->createCallback(1);
        $callback->method('__invoke')
            ->with($this->isInstanceOf(TimeoutException::class));

        $promise->done($this->createCallback(0), $callback);

        Loop\run();
    }

    /**
     * @depends testPipe
     */
    public function testPipeTimeout()
    {
        list($readable, $writable) = $this->createStreams();

        new Coroutine($writable->write(StreamTest::WRITE_STRING));

        $mock = $this->getMock(WritableStreamInterface::class);

        $mock->method('isWritable')
            ->will($this->returnValue(true));

        $mock->expects($this->once())
            ->method('write')
            ->will($this->returnCallback(function ($data) {
                $this->assertSame(StreamTest::WRITE_STRING, $data);
                $generator = function () use ($data) {
                    return yield strlen($data);
                };
                return $generator();
            }));

        $mock->expects($this->never())
            ->method('end');

        $promise = new Coroutine($readable->pipe($mock, false, 0, null, StreamTest::TIMEOUT));

        $callback = $this->createCallback(1);
        $callback->method('__invoke')
            ->with($this->isInstanceOf(TimeoutException::class));

        $promise->done($this->createCallback(0), $callback);

        Loop\run();

        $this->assertTrue($readable->isOpen());
    }

    /**
     * @depends testPipeTimeout
     */
    public function testPipeWithLengthTimeout()
    {
        list($readable, $writable) = $this->createStreams();

        new Coroutine($writable->write(StreamTest::WRITE_STRING));

        $length = 8;

        $mock = $this->getMock(WritableStreamInterface::class);

        $mock->method('isWritable')
            ->will($this->returnValue(true));

        $mock->expects($this->once())
            ->method('write')
            ->will($this->returnCallback(function ($data) use ($length) {
                $generator = function () use ($data) {
                    return yield strlen($data);
                };
                return $generator();
            }));

        $mock->expects($this->never())
            ->method('end');

        $promise = new Coroutine(
            $readable->pipe($mock, false, strlen(StreamTest::WRITE_STRING) + 1, null, StreamTest::TIMEOUT)
        );

        $callback = $this->createCallback(1);
        $callback->method('__invoke')
            ->with($this->isInstanceOf(TimeoutException::class));

        $promise->done($this->createCallback(0), $callback);

        Loop\run();

        $this->assertTrue($readable->isOpen());
    }

    /**
     * @depends testPipeTo
     */
    public function testPipeToTimeout()
    {
        list($readable, $writable) = $this->createStreams();

        new Coroutine($writable->write(StreamTest::WRITE_STRING));

        $mock = $this->getMock(WritableStreamInterface::class);

        $mock->method('isWritable')
            ->will($this->returnValue(true));

        $mock->expects($this->once())
            ->method('write')
            ->will($this->returnCallback(function ($data) {
                $this->assertSame(StreamTest::WRITE_STRING, $data);
                $generator = function () use ($data) {
                    return yield strlen($data);
                };
                return $generator();
            }));

        $mock->expects($this->never())
            ->method('end');

        $promise = new Coroutine($readable->pipe($mock, false, 0, '!', StreamTest::TIMEOUT));

        $callback = $this->createCallback(1);
        $callback->method('__invoke')
            ->with($this->isInstanceOf(TimeoutException::class));

        $promise->done($this->createCallback(0), $callback);

        Loop\run();

        $this->assertTrue($readable->isOpen());
    }

    /**
     * @depends testPipeToTimeout
     */
    public function testPipeToWithLengthTimeout()
    {
        list($readable, $writable) = $this->createStreams();

        new Coroutine($writable->write(StreamTest::WRITE_STRING));

        $length = 8;

        $mock = $this->getMock(WritableStreamInterface::class);

        $mock->method('isWritable')
            ->will($this->returnValue(true));

        $mock->expects($this->once())
            ->method('write')
            ->will($this->returnCallback(function ($data) use ($length) {
                $generator = function () use ($data) {
                    return yield strlen($data);
                };
                return $generator();
            }));

        $mock->expects($this->never())
            ->method('end');

        $promise = new Coroutine(
            $readable->pipe($mock, false, strlen(StreamTest::WRITE_STRING) + 1, '!', StreamTest::TIMEOUT)
        );

        $callback = $this->createCallback(1);
        $callback->method('__invoke')
            ->with($this->isInstanceOf(TimeoutException::class));

        $promise->done($this->createCallback(0), $callback);

        Loop\run();

        $this->assertTrue($readable->isOpen());
    }

    public function testWrite()
    {
        list($readable, $writable) = $this->createStreams();

        $string = "{'New String\0To Write'}\r\n";

        $promise = new Coroutine($writable->write($string));

        $callback = $this->createCallback(1);
        $callback->method('__invoke')
            ->with($this->identicalTo(strlen($string)));

        $promise->done($callback);

        Loop\run();

        $promise = new Coroutine($readable->read());

        $callback = $this->createCallback(1);
        $callback->method('__invoke')
            ->with($this->identicalTo($string));

        $promise->done($callback);

        Loop\run();
    }

    /**
     * @depends testWrite
     */
    public function testWriteAfterClose()
    {
        list($readable, $writable) = $this->createStreams();

        $writable->close();

        $this->assertFalse($writable->isWritable());

        $promise = new Coroutine($writable->write(StreamTest::WRITE_STRING));

        $callback = $this->createCallback(1);
        $callback->method('__invoke')
            ->with($this->isInstanceOf(UnwritableException::class));

        $promise->done($this->createCallback(0), $callback);

        Loop\run();
    }

    /**
     * @depends testWrite
     */
    public function testWriteEmptyString()
    {
        list($readable, $writable) = $this->createStreams();

        $promise = new Coroutine($writable->write(''));

        $callback = $this->createCallback(1);
        $callback->method('__invoke')
            ->with($this->identicalTo(0));

        $promise->done($callback);

        Loop\run();

        $promise = new Coroutine($writable->write('0'));

        $callback = $this->createCallback(1);
        $callback->method('__invoke')
            ->with($this->identicalTo(1));

        $promise->done($callback);

        $promise = new Coroutine($readable->read(1));

        $callback = $this->createCallback(1);
        $callback->method('__invoke')
            ->with($this->identicalTo('0'));

        $promise->done($callback);

        Loop\run();
    }

    /**
     * @depends testWrite
     */
    public function testEnd()
    {
        list($readable, $writable) = $this->createStreams();

        $promise = new Coroutine($writable->end(StreamTest::WRITE_STRING));

        $callback = $this->createCallback(1);
        $callback->method('__invoke')
            ->with($this->identicalTo(strlen(StreamTest::WRITE_STRING)));

        $promise->done($callback);

        $this->assertTrue($writable->isOpen());

        $promise = new Coroutine($readable->read());

        $callback = $this->createCallback(1);
        $callback->method('__invoke')
            ->with($this->identicalTo(StreamTest::WRITE_STRING));

        $promise->done($callback);

        Loop\run();

        $this->assertFalse($writable->isWritable());
        $this->assertFalse($writable->isOpen());
    }

    /**
     * @depends testWrite
     */
    public function testWriteTimeout()
    {
        list($readable, $writable) = $this->createStreams();

        do { // Write until a pending promise is returned.
            $promise = new Coroutine($writable->write(StreamTest::WRITE_STRING, StreamTest::TIMEOUT));
            Loop\tick();
        } while (!$promise->isPending());

        $callback = $this->createCallback(1);
        $callback->method('__invoke')
            ->with($this->isInstanceOf(TimeoutException::class));

        $promise->done($this->createCallback(0), $callback);

        Loop\run();
    }


    public function testEndWithPendingRead()
    {
        list($readable, $writable) = $this->createStreams();

        $promise = new Coroutine($readable->read());
        Loop\tick();

        $this->assertTrue($promise->isPending());

        $callback = $this->createCallback(1);
        $callback->method('__invoke')
            ->with($this->identicalTo(StreamTest::WRITE_STRING));

        $promise->done($callback);

        $promise = new Coroutine($writable->end(StreamTest::WRITE_STRING));

        $callback = $this->createCallback(1);
        $callback->method('__invoke')
            ->with($this->identicalTo(strlen(StreamTest::WRITE_STRING)));

        $promise->done($callback);

        Loop\run();


        $this->assertFalse($readable->isReadable());
    }

    /**
     * @depends testEndWithPendingRead
     */
    public function testEndWithPendingReadWritingNoData()
    {
        list($readable, $writable) = $this->createStreams();

        $promise = new Coroutine($readable->read());
        Loop\tick();

        $this->assertTrue($promise->isPending());

        $callback = $this->createCallback(1);
        $callback->method('__invoke')
            ->with($this->isInstanceOf(ClosedException::class));

        $promise->done($this->createCallback(0), $callback);

        $promise = new Coroutine($writable->end());

        $callback = $this->createCallback(1);
        $callback->method('__invoke')
            ->with($this->identicalTo(0));

        $promise->done($callback);

        Loop\run();

        $this->assertFalse($writable->isWritable());
        $this->assertFalse($readable->isReadable());
    }

    /**
     * @depends testWrite
     */
    public function testCloseAfterPendingWrite()
    {
        list($readable, $writable) = $this->createStreams(StreamTest::HWM);

        do { // Write until a pending promise is returned.
            $promise = new Coroutine($writable->write(StreamTest::WRITE_STRING));
            Loop\tick(false);
        } while (!$promise->isPending());

        $writable->close();

        $callback = $this->createCallback(1);
        $callback->method('__invoke')
            ->with($this->isInstanceOf(ClosedException::class));

        $promise->done($this->createCallback(0), $callback);

        Loop\run();
    }

    /**
     * @depends testWrite
     */
    public function testWriteAfterPendingWrite()
    {
        list($readable, $writable) = $this->createStreams(StreamTest::HWM);

        do { // Write until a pending promise is returned.
            $promise = new Coroutine($writable->write(StreamTest::WRITE_STRING));
            Loop\tick(false);
        } while (!$promise->isPending());

        $buffer = '';

        for ($i = 0; $i < StreamTest::CHUNK_SIZE + 1; ++$i) {
            $buffer .= '1';
        }

        $promise = new Coroutine($writable->write($buffer));

        $callback = $this->createCallback(1);
        $callback->method('__invoke')
            ->with($this->identicalTo(strlen($buffer)));

        $promise->done($callback);

        $this->assertTrue($promise->isPending());

        while ($promise->isPending()) {
            (new Coroutine($readable->read()))->done(); // Pull more data out of the buffer.
            Loop\tick();
        }
    }

    /**
     * @depends testEnd
     * @depends testWriteAfterPendingWrite
     */
    public function testEndAfterPendingWrite()
    {
        list($readable, $writable) = $this->createStreams(StreamTest::HWM);

        do { // Write until a pending promise is returned.
            $promise = new Coroutine($writable->write(StreamTest::WRITE_STRING));
            Loop\tick();
        } while (!$promise->isPending());

        $promise = new Coroutine($writable->end(StreamTest::WRITE_STRING));

        $this->assertFalse($writable->isWritable());

        $callback = $this->createCallback(1);
        $callback->method('__invoke')
            ->with($this->identicalTo(strlen(StreamTest::WRITE_STRING)));

        $promise->done($callback);

        $this->assertTrue($promise->isPending());

        while ($promise->isPending()) {
            (new Coroutine($readable->read()))->done(); // Pull more data out of the buffer.
            Loop\tick();
        }

        $this->assertFalse($writable->isWritable());
    }

    /**
     * @depends testWriteEmptyString
     * @depends testWriteAfterPendingWrite
     */
    public function testWriteEmptyStringAfterPendingWrite()
    {
        list($readable, $writable) = $this->createStreams(StreamTest::HWM);

        do { // Write until a pending promise is returned.
            $promise = new Coroutine($writable->write(StreamTest::WRITE_STRING));
            Loop\tick();
        } while (!$promise->isPending());

        $promise = new Coroutine($writable->write(''));

        $callback = $this->createCallback(1);
        $callback->method('__invoke')
            ->with($this->identicalTo(0));

        $promise->done($callback);

        $this->assertTrue($promise->isPending());

        while ($promise->isPending()) {
            (new Coroutine($readable->read()))->done(); // Pull more data out of the buffer.
            Loop\tick();
        }
    }

    /**
     * @depends testWrite
     */
    public function testWriteAfterPendingWriteAfterEof()
    {
        list($readable, $writable) = $this->createStreams(StreamTest::HWM);

        do { // Write until a pending promise is returned.
            $promise = new Coroutine($writable->write(StreamTest::WRITE_STRING));
            Loop\tick();
        } while (!$promise->isPending());

        // Extra write to ensure queue is not empty when write callback is called.
        $promise = new Coroutine($writable->write(StreamTest::WRITE_STRING));

        $readable->close(); // Close readable stream.

        $promise->done($this->createCallback(0), $this->createCallback(1));

        Loop\run();
    }
}<|MERGE_RESOLUTION|>--- conflicted
+++ resolved
@@ -1076,16 +1076,38 @@
     /**
      * @depends testPipeTo
      */
-<<<<<<< HEAD
-    public function testPipeToIntegerByte()
-    {
-        list($readable, $writable) = $this->createStreams();
-
-        new Coroutine($writable->write(StreamTest::WRITE_STRING));
-
-        $offset = 10;
-        $byte = unpack('C', substr(StreamTest::WRITE_STRING, $offset, 1));
-        $byte = $byte[1];
+    public function testPipeToOnUnwritableStream()
+    {
+        list($readable, $writable) = $this->createStreams();
+
+        $mock = $this->getMock(WritableStreamInterface::class);
+
+        $mock->method('isWritable')
+            ->will($this->returnValue(false));
+
+        $promise = new Coroutine($readable->pipe($mock, true, 0, '!'));
+
+        $callback = $this->createCallback(1);
+        $callback->method('__invoke')
+            ->with($this->isInstanceOf(UnwritableException::class));
+
+        $promise->done($this->createCallback(0), $callback);
+
+        Loop\run();
+    }
+
+    /**
+     * @depends testPipeTo
+     */
+    public function testPipeToMultibyteString()
+    {
+        list($readable, $writable) = $this->createStreams();
+
+        new Coroutine($writable->write(StreamTest::WRITE_STRING));
+
+        $offset = 5;
+        $length = 3;
+        $string = substr(StreamTest::WRITE_STRING, $offset, $length);
 
         $mock = $this->getMock(WritableStreamInterface::class);
 
@@ -1102,70 +1124,6 @@
                 return $generator();
             }));
 
-        $promise = new Coroutine($readable->pipe($mock, true, 0, $byte));
-
-        $callback = $this->createCallback(1);
-        $callback->method('__invoke')
-            ->with($this->identicalTo($offset + 1));
-
-        $promise->done($callback);
-
-        Loop\run();
-    }
-
-    /**
-     * @depends testPipeTo
-     */
-=======
->>>>>>> 54ff98cb
-    public function testPipeToOnUnwritableStream()
-    {
-        list($readable, $writable) = $this->createStreams();
-
-        $mock = $this->getMock(WritableStreamInterface::class);
-
-        $mock->method('isWritable')
-            ->will($this->returnValue(false));
-
-        $promise = new Coroutine($readable->pipe($mock, true, 0, '!'));
-
-        $callback = $this->createCallback(1);
-        $callback->method('__invoke')
-            ->with($this->isInstanceOf(UnwritableException::class));
-
-        $promise->done($this->createCallback(0), $callback);
-
-        Loop\run();
-    }
-
-    /**
-     * @depends testPipeTo
-     */
-    public function testPipeToMultibyteString()
-    {
-        list($readable, $writable) = $this->createStreams();
-
-        new Coroutine($writable->write(StreamTest::WRITE_STRING));
-
-        $offset = 5;
-        $length = 3;
-        $string = substr(StreamTest::WRITE_STRING, $offset, $length);
-
-        $mock = $this->getMock(WritableStreamInterface::class);
-
-        $mock->method('isWritable')
-            ->will($this->returnValue(true));
-
-        $mock->expects($this->once())
-            ->method('write')
-            ->will($this->returnCallback(function ($data) use ($offset) {
-                $this->assertSame(substr(StreamTest::WRITE_STRING, 0, $offset + 1), $data);
-                $generator = function () use ($data) {
-                    return yield strlen($data);
-                };
-                return $generator();
-            }));
-
         $promise = new Coroutine($readable->pipe($mock, true, 0, $string));
 
         $callback = $this->createCallback(1);
